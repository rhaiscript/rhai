--- conflicted
+++ resolved
@@ -3,12 +3,8 @@
 use crate::any::Dynamic;
 use crate::engine::Engine;
 use crate::module::Module;
-<<<<<<< HEAD
-use crate::parser::FnAccess;
+use crate::parser::{FnAccess, ScriptFnDef};
 use crate::plugin::PluginFunction;
-=======
-use crate::parser::{FnAccess, ScriptFnDef};
->>>>>>> 316918c7
 use crate::result::EvalAltResult;
 use crate::token::{is_valid_identifier, Position};
 use crate::utils::ImmutableString;
@@ -307,7 +303,7 @@
         match self {
             #[cfg(not(feature = "no_function"))]
             Self::Script(_) => true,
-<<<<<<< HEAD
+
             Self::Pure(_) | Self::Method(_) | Self::Iterator(_) | Self::Plugin(_) => false,
         }
     }
@@ -315,17 +311,17 @@
     pub fn is_plugin_fn(&self) -> bool {
         match self {
             Self::Plugin(_) => true,
-            Self::Pure(_) | Self::Method(_) | Self::Iterator(_) | Self::Script(_) => false,
-=======
-
             Self::Pure(_) | Self::Method(_) | Self::Iterator(_) => false,
->>>>>>> 316918c7
+
+            #[cfg(not(feature = "no_function"))]
+            Self::Script(_) => false,
         }
     }
     /// Is this a native Rust function?
     pub fn is_native(&self) -> bool {
         match self {
             Self::Pure(_) | Self::Method(_) => true,
+            Self::Plugin(_) => true,
             Self::Iterator(_) => true,
 
             #[cfg(not(feature = "no_function"))]
@@ -375,13 +371,9 @@
     /// Panics if the `CallableFunction` is not `Script`.
     pub fn get_fn_def(&self) -> &ScriptFnDef {
         match self {
-<<<<<<< HEAD
             Self::Pure(_) | Self::Method(_) | Self::Iterator(_) | Self::Plugin(_) => unreachable!(),
-=======
-            Self::Pure(_) | Self::Method(_) | Self::Iterator(_) => unreachable!(),
-
-            #[cfg(not(feature = "no_function"))]
->>>>>>> 316918c7
+
+            #[cfg(not(feature = "no_function"))]
             Self::Script(f) => f,
         }
     }
