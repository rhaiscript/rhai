use crate::any::Dynamic;
use crate::parser::ScriptFnDef;
use crate::plugin::PluginFunction;
use crate::result::EvalAltResult;

use crate::stdlib::{boxed::Box, fmt, rc::Rc, sync::Arc};

#[cfg(feature = "sync")]
pub trait SendSync: Send + Sync {}
#[cfg(feature = "sync")]
impl<T: Send + Sync> SendSync for T {}

#[cfg(not(feature = "sync"))]
pub trait SendSync {}
#[cfg(not(feature = "sync"))]
impl<T> SendSync for T {}

#[cfg(not(feature = "sync"))]
pub type Shared<T> = Rc<T>;
#[cfg(feature = "sync")]
pub type Shared<T> = Arc<T>;

/// Consume a `Shared` resource and return a mutable reference to the wrapped value.
/// If the resource is shared (i.e. has other outstanding references), a cloned copy is used.
pub fn shared_make_mut<T: Clone>(value: &mut Shared<T>) -> &mut T {
    #[cfg(not(feature = "sync"))]
    {
        Rc::make_mut(value)
    }
    #[cfg(feature = "sync")]
    {
        Arc::make_mut(value)
    }
}

/// Consume a `Shared` resource, assuming that it is unique (i.e. not shared).
///
/// # Panics
///
/// Panics if the resource is shared (i.e. has other outstanding references).
pub fn shared_take<T: Clone>(value: Shared<T>) -> T {
    #[cfg(not(feature = "sync"))]
    {
        Rc::try_unwrap(value).map_err(|_| ()).unwrap()
    }
    #[cfg(feature = "sync")]
    {
        Arc::try_unwrap(value).map_err(|_| ()).unwrap()
    }
}

pub type FnCallArgs<'a> = [&'a mut Dynamic];

#[cfg(not(feature = "sync"))]
pub type FnAny = dyn Fn(&mut FnCallArgs) -> Result<Dynamic, Box<EvalAltResult>>;
#[cfg(feature = "sync")]
pub type FnAny = dyn Fn(&mut FnCallArgs) -> Result<Dynamic, Box<EvalAltResult>> + Send + Sync;

pub type IteratorFn = fn(Dynamic) -> Box<dyn Iterator<Item = Dynamic>>;

#[cfg(feature = "sync")]
pub type SharedPluginFunction = Arc<dyn PluginFunction + Send + Sync>;
#[cfg(not(feature = "sync"))]
pub type SharedPluginFunction = Rc<dyn PluginFunction>;

#[cfg(not(feature = "sync"))]
pub type Callback<T, R> = Box<dyn Fn(&T) -> R + 'static>;
#[cfg(feature = "sync")]
pub type Callback<T, R> = Box<dyn Fn(&T) -> R + Send + Sync + 'static>;

/// A type encapsulating a function callable by Rhai.
#[derive(Clone)]
pub enum CallableFunction {
    /// A pure native Rust function with all arguments passed by value.
    Pure(Shared<FnAny>),
    /// A native Rust object method with the first argument passed by reference,
    /// and the rest passed by value.
    Method(Shared<FnAny>),
    /// An iterator function.
    Iterator(IteratorFn),
    /// A plugin-defined function,
    Plugin(SharedPluginFunction),
    /// A script-defined function.
    Script(Shared<ScriptFnDef>),
}

impl fmt::Debug for CallableFunction {
    fn fmt(&self, f: &mut fmt::Formatter<'_>) -> fmt::Result {
        match self {
            Self::Pure(_) => write!(f, "NativePureFunction"),
            Self::Method(_) => write!(f, "NativeMethod"),
<<<<<<< HEAD
            Self::Iterator(_) => write!(f, "IteratorFunction"),
            Self::Plugin(_) => write!(f, "PluginFunction"),
            Self::Script(fn_def) => write!(f, "{:?}", fn_def),
=======
            Self::Iterator(_) => write!(f, "NativeIterator"),
            Self::Script(fn_def) => fmt::Debug::fmt(fn_def, f),
>>>>>>> e4cca762
        }
    }
}

impl CallableFunction {
    /// Is this a pure native Rust function?
    pub fn is_pure(&self) -> bool {
        match self {
            Self::Pure(_) => true,
            Self::Method(_) | Self::Iterator(_) | Self::Script(_) => false,
            Self::Plugin(_) => false,
        }
    }
    /// Is this a pure native Rust method-call?
    pub fn is_method(&self) -> bool {
        match self {
            Self::Method(_) => true,
            Self::Pure(_) | Self::Iterator(_) | Self::Script(_) => false,
            Self::Plugin(_) => false,
        }
    }
    /// Is this an iterator function?
    pub fn is_iter(&self) -> bool {
        match self {
            Self::Iterator(_) => true,
            Self::Pure(_) | Self::Method(_) | Self::Script(_) => false,
            Self::Plugin(_) => false,
        }
    }
    /// Is this a Rhai-scripted function?
    pub fn is_script(&self) -> bool {
        match self {
            Self::Script(_) => true,
            Self::Pure(_) | Self::Method(_) | Self::Iterator(_) => false,
            Self::Plugin(_) => false,
        }
    }
    /// Is this a plugin-defined function?
    pub fn is_plugin_fn(&self) -> bool {
        match self {
            Self::Plugin(_) => true,
            Self::Pure(_) | Self::Method(_) | Self::Iterator(_) | Self::Script(_) => false,
        }
    }
    /// Get a reference to a native Rust function.
    ///
    /// # Panics
    ///
    /// Panics if the `CallableFunction` is not `Pure` or `Method`.
    pub fn get_native_fn(&self) -> &FnAny {
        match self {
            Self::Pure(f) | Self::Method(f) => f.as_ref(),
            Self::Iterator(_) | Self::Script(_) => panic!(),
            Self::Plugin(_) => panic!(),
        }
    }
    /// Get a shared reference to a script-defined function definition.
    ///
    /// # Panics
    ///
    /// Panics if the `CallableFunction` is not `Script`.
    pub fn get_shared_fn_def(&self) -> Shared<ScriptFnDef> {
        match self {
            Self::Pure(_) | Self::Method(_) | Self::Plugin(_) | Self::Iterator(_) => panic!(),
            Self::Script(f) => f.clone(),
        }
    }
    /// Get a reference to a script-defined function definition.
    ///
    /// # Panics
    ///
    /// Panics if the `CallableFunction` is not `Script`.
    pub fn get_fn_def(&self) -> &ScriptFnDef {
        match self {
            Self::Pure(_) | Self::Method(_) | Self::Iterator(_) => panic!(),
            Self::Script(f) => f,
            Self::Plugin(_) => panic!(),
        }
    }
    /// Get a reference to an iterator function.
    ///
    /// # Panics
    ///
    /// Panics if the `CallableFunction` is not `Iterator`.
    pub fn get_iter_fn(&self) -> IteratorFn {
        match self {
            Self::Iterator(f) => *f,
            Self::Pure(_) | Self::Method(_) | Self::Script(_) => panic!(),
            Self::Plugin(_) => panic!(),
        }
    }
    /// Get a reference to a plugin function.
    ///
    /// # Panics
    ///
    /// Panics if the `CallableFunction` is not `Plugin`.
    pub fn get_plugin_fn<'s>(&'s self) -> SharedPluginFunction {
        match self {
            Self::Plugin(f) => f.clone(),
            Self::Pure(_) | Self::Method(_) | Self::Script(_) | Self::Iterator(_) => panic!(),
        }
    }
    /// Create a new `CallableFunction::Pure`.
    pub fn from_pure(func: Box<FnAny>) -> Self {
        Self::Pure(func.into())
    }
    /// Create a new `CallableFunction::Method`.
    pub fn from_method(func: Box<FnAny>) -> Self {
        Self::Method(func.into())
    }

    #[cfg(feature = "sync")]
    /// Create a new `CallableFunction::Plugin`.
    pub fn from_plugin(plugin: impl PluginFunction + 'static + Send + Sync) -> Self {
        Self::Plugin(Arc::new(plugin))
    }

    #[cfg(not(feature = "sync"))]
    /// Create a new `CallableFunction::Plugin`.
    pub fn from_plugin(plugin: impl PluginFunction + 'static) -> Self {
        Self::Plugin(Rc::new(plugin))
    }
}

impl From<IteratorFn> for CallableFunction {
    fn from(func: IteratorFn) -> Self {
        Self::Iterator(func)
    }
}

impl From<ScriptFnDef> for CallableFunction {
    fn from(func: ScriptFnDef) -> Self {
        Self::Script(func.into())
    }
}

impl From<Shared<ScriptFnDef>> for CallableFunction {
    fn from(func: Shared<ScriptFnDef>) -> Self {
        Self::Script(func)
    }
}<|MERGE_RESOLUTION|>--- conflicted
+++ resolved
@@ -89,14 +89,9 @@
         match self {
             Self::Pure(_) => write!(f, "NativePureFunction"),
             Self::Method(_) => write!(f, "NativeMethod"),
-<<<<<<< HEAD
-            Self::Iterator(_) => write!(f, "IteratorFunction"),
+            Self::Iterator(_) => write!(f, "NativeIterator"),
             Self::Plugin(_) => write!(f, "PluginFunction"),
-            Self::Script(fn_def) => write!(f, "{:?}", fn_def),
-=======
-            Self::Iterator(_) => write!(f, "NativeIterator"),
             Self::Script(fn_def) => fmt::Debug::fmt(fn_def, f),
->>>>>>> e4cca762
         }
     }
 }
