//! Implement function-calling mechanism for `Engine`.

use crate::any::Dynamic;
use crate::calc_fn_hash;
use crate::engine::{
    search_imports, search_namespace, search_scope_only, Engine, Imports, State, KEYWORD_DEBUG,
    KEYWORD_EVAL, KEYWORD_FN_PTR, KEYWORD_FN_PTR_CALL, KEYWORD_FN_PTR_CURRY, KEYWORD_PRINT,
    KEYWORD_TYPE_OF,
};
use crate::error::ParseErrorType;
use crate::fn_native::{FnCallArgs, FnPtr};
use crate::module::{Module, ModuleRef};
use crate::optimize::OptimizationLevel;
use crate::parser::{Expr, ImmutableString, AST, INT};
use crate::result::EvalAltResult;
use crate::scope::Scope;
use crate::token::Position;
use crate::utils::StaticVec;

#[cfg(not(feature = "no_function"))]
use crate::{
    parser::ScriptFnDef, r#unsafe::unsafe_cast_var_name_to_lifetime,
    scope::EntryType as ScopeEntryType,
};

#[cfg(not(feature = "no_float"))]
use crate::parser::FLOAT;

#[cfg(not(feature = "no_index"))]
use crate::engine::{FN_IDX_GET, FN_IDX_SET};

#[cfg(not(feature = "no_object"))]
use crate::engine::{Map, Target, FN_GET, FN_SET};

use crate::stdlib::{
    any::{type_name, TypeId},
    boxed::Box,
    convert::TryFrom,
    format,
    iter::{empty, once},
    mem,
    string::ToString,
    vec::Vec,
};

/// Extract the property name from a getter function name.
#[inline(always)]
fn extract_prop_from_getter(_fn_name: &str) -> Option<&str> {
    #[cfg(not(feature = "no_object"))]
    if _fn_name.starts_with(FN_GET) {
        return Some(&_fn_name[FN_GET.len()..]);
    }

    None
}

/// Extract the property name from a setter function name.
#[inline(always)]
fn extract_prop_from_setter(_fn_name: &str) -> Option<&str> {
    #[cfg(not(feature = "no_object"))]
    if _fn_name.starts_with(FN_SET) {
        return Some(&_fn_name[FN_SET.len()..]);
    }

    None
}

/// This function replaces the first argument of a method call with a clone copy.
/// This is to prevent a pure function unintentionally consuming the first argument.
fn normalize_first_arg<'a>(
    normalize: bool,
    this_copy: &mut Dynamic,
    old_this_ptr: &mut Option<&'a mut Dynamic>,
    args: &mut FnCallArgs<'a>,
) {
    // Only do it for method calls with arguments.
    if !normalize || args.is_empty() {
        return;
    }

    // Clone the original value.
    *this_copy = args[0].clone();

    // Replace the first reference with a reference to the clone, force-casting the lifetime.
    // Keep the original reference.  Must remember to restore it later with `restore_first_arg_of_method_call`.
    //
    // # Safety
    //
    // Blindly casting a a reference to another lifetime saves on allocations and string cloning,
    // but must be used with the utmost care.
    //
    // We can do this here because, at the end of this scope, we'd restore the original reference
    // with `restore_first_arg_of_method_call`. Therefore this shorter lifetime does not get "out".
    let this_pointer = mem::replace(args.get_mut(0).unwrap(), unsafe {
        mem::transmute(this_copy)
    });

    *old_this_ptr = Some(this_pointer);
}

/// This function restores the first argument that was replaced by `normalize_first_arg_of_method_call`.
fn restore_first_arg<'a>(old_this_ptr: Option<&'a mut Dynamic>, args: &mut FnCallArgs<'a>) {
    if let Some(this_pointer) = old_this_ptr {
        args[0] = this_pointer;
    }
}

impl Engine {
    /// Universal method for calling functions either registered with the `Engine` or written in Rhai.
    /// Position in `EvalAltResult` is `None` and must be set afterwards.
    ///
    /// ## WARNING
    ///
    /// Function call arguments be _consumed_ when the function requires them to be passed by value.
    /// All function arguments not in the first position are always passed by value and thus consumed.
    /// **DO NOT** reuse the argument values unless for the first `&mut` argument - all others are silently replaced by `()`!
    pub(crate) fn call_fn_raw(
        &self,
        _scope: &mut Scope,
        _mods: &mut Imports,
        state: &mut State,
        lib: &Module,
        fn_name: &str,
        (hash_fn, hash_script): (u64, u64),
        args: &mut FnCallArgs,
        is_ref: bool,
        _is_method: bool,
        pub_only: bool,
        def_val: Option<bool>,
        _level: usize,
    ) -> Result<(Dynamic, bool), Box<EvalAltResult>> {
        self.inc_operations(state)?;

        let native_only = hash_script == 0;

        // Check for stack overflow
        #[cfg(not(feature = "no_function"))]
        #[cfg(not(feature = "unchecked"))]
        if _level > self.limits.max_call_stack_depth {
            return Err(Box::new(
                EvalAltResult::ErrorStackOverflow(Position::none()),
            ));
        }

        let mut this_copy: Dynamic = Default::default();
        let mut old_this_ptr: Option<&mut Dynamic> = None;

        // Search for the function
        // First search in script-defined functions (can override built-in)
        // Then search registered native functions (can override packages)
        // Then search packages
        // NOTE: We skip script functions for global_module and packages, and native functions for lib
        let func = if !native_only {
            lib.get_fn(hash_script, pub_only) //.or_else(|| lib.get_fn(hash_fn, pub_only))
        } else {
            None
        }
        //.or_else(|| self.global_module.get_fn(hash_script, pub_only))
        .or_else(|| self.global_module.get_fn(hash_fn, pub_only))
        //.or_else(|| self.packages.get_fn(hash_script, pub_only))
        .or_else(|| self.packages.get_fn(hash_fn, pub_only));

        if let Some(func) = func {
            #[cfg(not(feature = "no_function"))]
            let need_normalize = is_ref && (func.is_pure() || (func.is_script() && !_is_method));
            #[cfg(feature = "no_function")]
            let need_normalize = is_ref && func.is_pure();

            // Calling pure function but the first argument is a reference?
            normalize_first_arg(need_normalize, &mut this_copy, &mut old_this_ptr, args);

            #[cfg(not(feature = "no_function"))]
            if func.is_script() {
                // Run scripted function
                let fn_def = func.get_fn_def();

                // Method call of script function - map first argument to `this`
                return if _is_method {
                    let (first, rest) = args.split_at_mut(1);
                    Ok((
                        self.call_script_fn(
                            _scope,
                            _mods,
                            state,
                            lib,
                            &mut Some(first[0]),
                            fn_name,
                            fn_def,
                            rest,
                            _level,
                        )?,
                        false,
                    ))
                } else {
                    let result = self.call_script_fn(
                        _scope, _mods, state, lib, &mut None, fn_name, fn_def, args, _level,
                    )?;

                    // Restore the original reference
                    restore_first_arg(old_this_ptr, args);

                    Ok((result, false))
                };
            }

            // Run external function
            let result = func.get_native_fn()(self, lib, args)?;

            // Restore the original reference
            restore_first_arg(old_this_ptr, args);

            // See if the function match print/debug (which requires special processing)
            return Ok(match fn_name {
                KEYWORD_PRINT => (
                    (self.print)(result.as_str().map_err(|typ| {
                        Box::new(EvalAltResult::ErrorMismatchOutputType(
                            self.map_type_name(type_name::<ImmutableString>()).into(),
                            typ.into(),
                            Position::none(),
                        ))
                    })?)
                    .into(),
                    false,
                ),
                KEYWORD_DEBUG => (
                    (self.debug)(result.as_str().map_err(|typ| {
                        Box::new(EvalAltResult::ErrorMismatchOutputType(
                            self.map_type_name(type_name::<ImmutableString>()).into(),
                            typ.into(),
                            Position::none(),
                        ))
                    })?)
                    .into(),
                    false,
                ),
                _ => (result, func.is_method()),
            });
        }

        // See if it is built in.
        if args.len() == 2 {
            match run_builtin_binary_op(fn_name, args[0], args[1])? {
                Some(v) => return Ok((v, false)),
                None => (),
            }
        }

        // Return default value (if any)
        if let Some(val) = def_val {
            return Ok((val.into(), false));
        }

        // Getter function not found?
        if let Some(prop) = extract_prop_from_getter(fn_name) {
            return Err(Box::new(EvalAltResult::ErrorDotExpr(
                format!(
                    "Unknown property '{}' for {}, or it is write-only",
                    prop,
                    self.map_type_name(args[0].type_name())
                ),
                Position::none(),
            )));
        }

        // Setter function not found?
        if let Some(prop) = extract_prop_from_setter(fn_name) {
            return Err(Box::new(EvalAltResult::ErrorDotExpr(
                format!(
                    "Unknown property '{}' for {}, or it is read-only",
                    prop,
                    self.map_type_name(args[0].type_name())
                ),
                Position::none(),
            )));
        }

        // index getter function not found?
        #[cfg(not(feature = "no_index"))]
        if fn_name == FN_IDX_GET && args.len() == 2 {
            return Err(Box::new(EvalAltResult::ErrorFunctionNotFound(
                format!(
                    "{} [{}]",
                    self.map_type_name(args[0].type_name()),
                    self.map_type_name(args[1].type_name()),
                ),
                Position::none(),
            )));
        }

        // index setter function not found?
        #[cfg(not(feature = "no_index"))]
        if fn_name == FN_IDX_SET {
            return Err(Box::new(EvalAltResult::ErrorFunctionNotFound(
                format!(
                    "{} [{}]=",
                    self.map_type_name(args[0].type_name()),
                    self.map_type_name(args[1].type_name()),
                ),
                Position::none(),
            )));
        }

        // Raise error
        Err(Box::new(EvalAltResult::ErrorFunctionNotFound(
            format!(
                "{} ({})",
                fn_name,
                args.iter()
                    .map(|name| if name.is::<ImmutableString>() {
                        "&str | ImmutableString | String"
                    } else {
                        self.map_type_name((*name).type_name())
                    })
                    .collect::<Vec<_>>()
                    .join(", ")
            ),
            Position::none(),
        )))
    }

    /// Call a script-defined function.
    /// Position in `EvalAltResult` is `None` and must be set afterwards.
    ///
    /// ## WARNING
    ///
    /// Function call arguments may be _consumed_ when the function requires them to be passed by value.
    /// All function arguments not in the first position are always passed by value and thus consumed.
    /// **DO NOT** reuse the argument values unless for the first `&mut` argument - all others are silently replaced by `()`!
    #[cfg(not(feature = "no_function"))]
    pub(crate) fn call_script_fn(
        &self,
        scope: &mut Scope,
        mods: &mut Imports,
        state: &mut State,
        lib: &Module,
        this_ptr: &mut Option<&mut Dynamic>,
        fn_name: &str,
        fn_def: &ScriptFnDef,
        args: &mut FnCallArgs,
        level: usize,
    ) -> Result<Dynamic, Box<EvalAltResult>> {
        let orig_scope_level = state.scope_level;
        state.scope_level += 1;

        let prev_scope_len = scope.len();
        let prev_mods_len = mods.len();

        // Put arguments into scope as variables
        // Actually consume the arguments instead of cloning them
        scope.extend(
            fn_def
                .params
                .iter()
                .zip(args.iter_mut().map(|v| mem::take(*v)))
                .map(|(name, value)| {
                    let var_name = unsafe_cast_var_name_to_lifetime(name.as_str(), state);
                    (var_name, ScopeEntryType::Normal, value)
                }),
        );

        // Evaluate the function at one higher level of call depth
        let result = self
            .eval_stmt(scope, mods, state, lib, this_ptr, &fn_def.body, level + 1)
            .or_else(|err| match *err {
                // Convert return statement to return value
                EvalAltResult::Return(x, _) => Ok(x),
                EvalAltResult::ErrorInFunctionCall(name, err, _) => {
                    Err(Box::new(EvalAltResult::ErrorInFunctionCall(
                        format!("{} > {}", fn_name, name),
                        err,
                        Position::none(),
                    )))
                }
                _ => Err(Box::new(EvalAltResult::ErrorInFunctionCall(
                    fn_name.to_string(),
                    err,
                    Position::none(),
                ))),
            });

        // Remove all local variables
        scope.rewind(prev_scope_len);
        mods.truncate(prev_mods_len);
        state.scope_level = orig_scope_level;

        result
    }

    // Has a system function an override?
    fn has_override(&self, lib: &Module, hash_fn: u64, hash_script: u64, pub_only: bool) -> bool {
        // NOTE: We skip script functions for global_module and packages, and native functions for lib

        // First check script-defined functions
        lib.contains_fn(hash_script, pub_only)
            //|| lib.contains_fn(hash_fn, pub_only)
            // Then check registered functions
            //|| self.global_module.contains_fn(hash_script, pub_only)
            || self.global_module.contains_fn(hash_fn, pub_only)
            // Then check packages
            //|| self.packages.contains_fn(hash_script, pub_only)
            || self.packages.contains_fn(hash_fn, pub_only)
    }

    /// Perform an actual function call, taking care of special functions
    /// Position in `EvalAltResult` is `None` and must be set afterwards.
    ///
    /// ## WARNING
    ///
    /// Function call arguments may be _consumed_ when the function requires them to be passed by value.
    /// All function arguments not in the first position are always passed by value and thus consumed.
    /// **DO NOT** reuse the argument values unless for the first `&mut` argument - all others are silently replaced by `()`!
    pub(crate) fn exec_fn_call(
        &self,
        state: &mut State,
        lib: &Module,
        fn_name: &str,
        native_only: bool,
        hash_script: u64,
        args: &mut FnCallArgs,
        is_ref: bool,
        is_method: bool,
        pub_only: bool,
        def_val: Option<bool>,
        level: usize,
    ) -> Result<(Dynamic, bool), Box<EvalAltResult>> {
        // Qualifiers (none) + function name + number of arguments + argument `TypeId`'s.
        let arg_types = args.iter().map(|a| a.type_id());
        let hash_fn = calc_fn_hash(empty(), fn_name, args.len(), arg_types);
        let hashes = (hash_fn, if native_only { 0 } else { hash_script });

        match fn_name {
            // type_of
            KEYWORD_TYPE_OF
                if args.len() == 1 && !self.has_override(lib, hashes.0, hashes.1, pub_only) =>
            {
                Ok((
                    self.map_type_name(args[0].type_name()).to_string().into(),
                    false,
                ))
            }

            // Fn
            KEYWORD_FN_PTR
                if args.len() == 1 && !self.has_override(lib, hashes.0, hashes.1, pub_only) =>
            {
                Err(Box::new(EvalAltResult::ErrorRuntime(
                    "'Fn' should not be called in method style. Try Fn(...);".into(),
                    Position::none(),
                )))
            }

            // eval - reaching this point it must be a method-style call
            KEYWORD_EVAL
                if args.len() == 1 && !self.has_override(lib, hashes.0, hashes.1, pub_only) =>
            {
                Err(Box::new(EvalAltResult::ErrorRuntime(
                    "'eval' should not be called in method style. Try eval(...);".into(),
                    Position::none(),
                )))
            }

            // Normal function call
            _ => {
                let mut scope = Scope::new();
                let mut mods = Imports::new();
                self.call_fn_raw(
                    &mut scope, &mut mods, state, lib, fn_name, hashes, args, is_ref, is_method,
                    pub_only, def_val, level,
                )
            }
        }
    }

    /// Evaluate a text string as a script - used primarily for 'eval'.
    /// Position in `EvalAltResult` is `None` and must be set afterwards.
    fn eval_script_expr(
        &self,
        scope: &mut Scope,
        mods: &mut Imports,
        state: &mut State,
        lib: &Module,
        script: &Dynamic,
    ) -> Result<Dynamic, Box<EvalAltResult>> {
        let script = script.as_str().map_err(|typ| {
            EvalAltResult::ErrorMismatchOutputType(
                self.map_type_name(type_name::<ImmutableString>()).into(),
                typ.into(),
                Position::none(),
            )
        })?;

        // Compile the script text
        // No optimizations because we only run it once
        let mut ast = self.compile_with_scope_and_optimization_level(
            &Scope::new(),
            &[script],
            OptimizationLevel::None,
        )?;

        // If new functions are defined within the eval string, it is an error
        if ast.lib().num_fn() != 0 {
            return Err(ParseErrorType::WrongFnDefinition.into());
        }

        let statements = mem::take(ast.statements_mut());
        let ast = AST::new(statements, lib.clone());

        // Evaluate the AST
        let (result, operations) = self.eval_ast_with_scope_raw(scope, mods, &ast)?;

        state.operations += operations;
        self.inc_operations(state)?;

        return Ok(result);
    }

    /// Call a dot method.
    /// Position in `EvalAltResult` is `None` and must be set afterwards.
    #[cfg(not(feature = "no_object"))]
    pub(crate) fn make_method_call(
        &self,
        state: &mut State,
        lib: &Module,
        name: &str,
        hash: u64,
        target: &mut Target,
        idx_val: Dynamic,
        def_val: Option<bool>,
        native: bool,
        pub_only: bool,
        level: usize,
    ) -> Result<(Dynamic, bool), Box<EvalAltResult>> {
        let is_ref = target.is_ref();
        let is_value = target.is_value();

        // Get a reference to the mutation target Dynamic
        let obj = target.as_mut();
        let mut idx = idx_val.cast::<StaticVec<Dynamic>>();
        let mut _fn_name = name;

        let (result, updated) = if _fn_name == KEYWORD_FN_PTR_CALL && obj.is::<FnPtr>() {
            // FnPtr call
            let fn_ptr = obj.downcast_ref::<FnPtr>().unwrap();
            let mut curry = fn_ptr.curry().iter().cloned().collect::<StaticVec<_>>();
            // Redirect function name
            let fn_name = fn_ptr.fn_name();
            // Recalculate hash
            let hash = calc_fn_hash(empty(), fn_name, curry.len() + idx.len(), empty());
            // Arguments are passed as-is, adding the curried arguments
            let mut arg_values = curry
                .iter_mut()
                .chain(idx.iter_mut())
                .collect::<StaticVec<_>>();
            let args = arg_values.as_mut();

            // Map it to name(args) in function-call style
            self.exec_fn_call(
                state, lib, fn_name, native, hash, args, false, false, pub_only, def_val, level,
            )
        } else if _fn_name == KEYWORD_FN_PTR_CALL && idx.len() > 0 && idx[0].is::<FnPtr>() {
            // FnPtr call on object
            let fn_ptr = idx.remove(0).cast::<FnPtr>();
            let mut curry = fn_ptr.curry().iter().cloned().collect::<StaticVec<_>>();
            // Redirect function name
            let fn_name = fn_ptr.get_fn_name().clone();
            // Recalculate hash
            let hash = calc_fn_hash(empty(), &fn_name, curry.len() + idx.len(), empty());
            // Replace the first argument with the object pointer, adding the curried arguments
            let mut arg_values = once(obj)
                .chain(curry.iter_mut())
                .chain(idx.iter_mut())
                .collect::<StaticVec<_>>();
            let args = arg_values.as_mut();

            // Map it to name(args) in function-call style
            self.exec_fn_call(
                state, lib, &fn_name, native, hash, args, is_ref, true, pub_only, def_val, level,
            )
        } else if _fn_name == KEYWORD_FN_PTR_CURRY && obj.is::<FnPtr>() {
            // Curry call
            let fn_ptr = obj.downcast_ref::<FnPtr>().unwrap();
            Ok((
                FnPtr::new_unchecked(
                    fn_ptr.get_fn_name().clone(),
                    fn_ptr
                        .curry()
                        .iter()
                        .cloned()
                        .chain(idx.into_iter())
                        .collect(),
                )
                .into(),
                false,
            ))
        } else {
            #[cfg(not(feature = "no_object"))]
            let redirected;
            let mut _hash = hash;

            // Check if it is a map method call in OOP style
            #[cfg(not(feature = "no_object"))]
            if let Some(map) = obj.downcast_ref::<Map>() {
                if let Some(val) = map.get(_fn_name) {
                    if let Some(f) = val.downcast_ref::<FnPtr>() {
                        // Remap the function name
                        redirected = f.get_fn_name().clone();
                        _fn_name = &redirected;
                        // Recalculate the hash based on the new function name
                        _hash = calc_fn_hash(empty(), _fn_name, idx.len(), empty());
                    }
                }
            };

            // Attached object pointer in front of the arguments
            let mut arg_values = once(obj).chain(idx.iter_mut()).collect::<StaticVec<_>>();
            let args = arg_values.as_mut();

            self.exec_fn_call(
                state, lib, _fn_name, native, _hash, args, is_ref, true, pub_only, def_val, level,
            )
        }?;

        // Feed the changed temp value back
        if updated && !is_ref && !is_value {
            let new_val = target.as_mut().clone();
            target.set_value(new_val)?;
        }

        Ok((result, updated))
    }

    /// Call a function in normal function-call style.
    /// Position in `EvalAltResult` is `None` and must be set afterwards.
    pub(crate) fn make_function_call(
        &self,
        scope: &mut Scope,
        mods: &mut Imports,
        state: &mut State,
        lib: &Module,
        this_ptr: &mut Option<&mut Dynamic>,
        name: &str,
        args_expr: &[Expr],
        def_val: Option<bool>,
        mut hash: u64,
        native: bool,
        pub_only: bool,
        level: usize,
    ) -> Result<Dynamic, Box<EvalAltResult>> {
        // Handle Fn()
        if name == KEYWORD_FN_PTR && args_expr.len() == 1 {
            let hash_fn = calc_fn_hash(empty(), name, 1, once(TypeId::of::<ImmutableString>()));

            if !self.has_override(lib, hash_fn, hash, pub_only) {
                // Fn - only in function call style
                let expr = args_expr.get(0).unwrap();
                let arg_value = self.eval_expr(scope, mods, state, lib, this_ptr, expr, level)?;

                return arg_value
                    .take_immutable_string()
                    .map_err(|typ| {
                        Box::new(EvalAltResult::ErrorMismatchOutputType(
                            self.map_type_name(type_name::<ImmutableString>()).into(),
                            typ.into(),
                            expr.position(),
                        ))
                    })
                    .and_then(|s| FnPtr::try_from(s))
                    .map(Into::<Dynamic>::into);
            }
        }

        // Handle curry()
        if name == KEYWORD_FN_PTR_CURRY && args_expr.len() > 1 {
            let expr = args_expr.get(0).unwrap();
            let fn_ptr = self.eval_expr(scope, mods, state, lib, this_ptr, expr, level)?;

            if !fn_ptr.is::<FnPtr>() {
                return Err(Box::new(EvalAltResult::ErrorMismatchOutputType(
                    self.map_type_name(type_name::<FnPtr>()).into(),
                    self.map_type_name(fn_ptr.type_name()).into(),
                    expr.position(),
                )));
            }

            let (fn_name, fn_curry) = fn_ptr.cast::<FnPtr>().take_data();

            let curry: StaticVec<_> = args_expr
                .iter()
                .skip(1)
                .map(|expr| self.eval_expr(scope, mods, state, lib, this_ptr, expr, level))
                .collect::<Result<_, _>>()?;

            return Ok(FnPtr::new_unchecked(
                fn_name,
                fn_curry.into_iter().chain(curry.into_iter()).collect(),
            )
            .into());
        }

        // Handle eval()
        if name == KEYWORD_EVAL && args_expr.len() == 1 {
            let hash_fn = calc_fn_hash(empty(), name, 1, once(TypeId::of::<ImmutableString>()));

            if !self.has_override(lib, hash_fn, hash, pub_only) {
                // eval - only in function call style
                let prev_len = scope.len();
                let expr = args_expr.get(0).unwrap();
                let script = self.eval_expr(scope, mods, state, lib, this_ptr, expr, level)?;
                let result = self
                    .eval_script_expr(scope, mods, state, lib, &script)
                    .map_err(|err| err.new_position(expr.position()));

                if scope.len() != prev_len {
                    // IMPORTANT! If the eval defines new variables in the current scope,
                    //            all variable offsets from this point on will be mis-aligned.
                    state.always_search = true;
                }

                return result;
            }
        }

        // Handle call() - Redirect function call
        let redirected;
        let mut args_expr = args_expr.as_ref();
        let mut curry: StaticVec<_> = Default::default();
        let mut name = name;

        if name == KEYWORD_FN_PTR_CALL
            && args_expr.len() >= 1
            && !self.has_override(lib, 0, hash, pub_only)
        {
            let expr = args_expr.get(0).unwrap();
            let fn_name = self.eval_expr(scope, mods, state, lib, this_ptr, expr, level)?;

            if fn_name.is::<FnPtr>() {
                let fn_ptr = fn_name.cast::<FnPtr>();
                curry = fn_ptr.curry().iter().cloned().collect();
                // Redirect function name
                redirected = fn_ptr.take_data().0;
                name = &redirected;
                // Skip the first argument
                args_expr = &args_expr.as_ref()[1..];
                // Recalculate hash
                hash = calc_fn_hash(empty(), name, curry.len() + args_expr.len(), empty());
            } else {
                return Err(Box::new(EvalAltResult::ErrorMismatchOutputType(
                    self.map_type_name(type_name::<FnPtr>()).into(),
                    fn_name.type_name().into(),
                    expr.position(),
                )));
            }
        }

        // Normal function call - except for Fn and eval (handled above)
        let mut arg_values: StaticVec<_>;
        let mut args: StaticVec<_>;
        let mut is_ref = false;

        if args_expr.is_empty() && curry.is_empty() {
            // No arguments
            args = Default::default();
        } else {
            // See if the first argument is a variable, if so, convert to method-call style
            // in order to leverage potential &mut first argument and avoid cloning the value
            match args_expr.get(0).unwrap() {
                // func(x, ...) -> x.func(...)
                lhs @ Expr::Variable(_) => {
                    arg_values = args_expr
                        .iter()
                        .skip(1)
                        .map(|expr| self.eval_expr(scope, mods, state, lib, this_ptr, expr, level))
                        .collect::<Result<_, _>>()?;

                    let (target, _, _, pos) = search_namespace(scope, mods, state, this_ptr, lhs)?;

                    self.inc_operations(state)
                        .map_err(|err| err.new_position(pos))?;

                    args = once(target)
                        .chain(curry.iter_mut())
                        .chain(arg_values.iter_mut())
                        .collect();

                    is_ref = true;
                }
                // func(..., ...)
                _ => {
                    arg_values = args_expr
                        .iter()
                        .map(|expr| self.eval_expr(scope, mods, state, lib, this_ptr, expr, level))
                        .collect::<Result<_, _>>()?;

                    args = curry.iter_mut().chain(arg_values.iter_mut()).collect();
                }
            }
        }

        let args = args.as_mut();
        self.exec_fn_call(
            state, lib, name, native, hash, args, is_ref, false, pub_only, def_val, level,
        )
        .map(|(v, _)| v)
    }

    /// Call a module-qualified function in normal function-call style.
    /// Position in `EvalAltResult` is `None` and must be set afterwards.
    pub(crate) fn make_qualified_function_call(
        &self,
        scope: &mut Scope,
        mods: &mut Imports,
        state: &mut State,
        lib: &Module,
        this_ptr: &mut Option<&mut Dynamic>,
        modules: &Option<Box<ModuleRef>>,
        name: &str,
        args_expr: &[Expr],
        def_val: Option<bool>,
        hash_script: u64,
        level: usize,
    ) -> Result<Dynamic, Box<EvalAltResult>> {
        let modules = modules.as_ref().unwrap();

        let mut arg_values: StaticVec<_>;
        let mut args: StaticVec<_>;

        if args_expr.is_empty() {
            // No arguments
            args = Default::default();
        } else {
            // See if the first argument is a variable (not module-qualified).
            // If so, convert to method-call style in order to leverage potential
            // &mut first argument and avoid cloning the value
            match args_expr.get(0).unwrap() {
                // func(x, ...) -> x.func(...)
                Expr::Variable(x) if x.1.is_none() => {
                    arg_values = args_expr
                        .iter()
                        .skip(1)
                        .map(|expr| self.eval_expr(scope, mods, state, lib, this_ptr, expr, level))
                        .collect::<Result<_, _>>()?;

                    let (target, _, _, pos) =
                        search_scope_only(scope, state, this_ptr, args_expr.get(0).unwrap())?;

                    self.inc_operations(state)
                        .map_err(|err| err.new_position(pos))?;

                    args = once(target).chain(arg_values.iter_mut()).collect();
                }
                // func(..., ...) or func(mod::x, ...)
                _ => {
                    arg_values = args_expr
                        .iter()
                        .map(|expr| self.eval_expr(scope, mods, state, lib, this_ptr, expr, level))
                        .collect::<Result<_, _>>()?;

                    args = arg_values.iter_mut().collect();
                }
            }
        }

        let module = search_imports(mods, state, modules)?;

        // First search in script-defined functions (can override built-in)
        let func = match module.get_qualified_fn(hash_script) {
            // Then search in Rust functions
            None => {
                self.inc_operations(state)?;

                // Qualified Rust functions are indexed in two steps:
                // 1) Calculate a hash in a similar manner to script-defined functions,
                //    i.e. qualifiers + function name + number of arguments.
                // 2) Calculate a second hash with no qualifiers, empty function name,
                //    zero number of arguments, and the actual list of argument `TypeId`'.s
                let hash_fn_args = calc_fn_hash(empty(), "", 0, args.iter().map(|a| a.type_id()));
                // 3) The final hash is the XOR of the two hashes.
                let hash_qualified_fn = hash_script ^ hash_fn_args;

                module.get_qualified_fn(hash_qualified_fn)
            }
            r => r,
        };

        match func {
            #[cfg(not(feature = "no_function"))]
            Some(f) if f.is_script() => {
                let args = args.as_mut();
                let fn_def = f.get_fn_def();
                let mut scope = Scope::new();
                let mut mods = Imports::new();
                self.call_script_fn(
                    &mut scope, &mut mods, state, lib, &mut None, name, fn_def, args, level,
                )
            }
<<<<<<< HEAD
            Ok(f) if f.is_plugin_fn() => f.get_plugin_fn().call(args.as_mut(), Position::none()),
            Ok(f) => f.get_native_fn()(self, lib, args.as_mut()),
            Err(err) => match *err {
                EvalAltResult::ErrorFunctionNotFound(_, _) if def_val.is_some() => {
                    Ok(def_val.unwrap().into())
                }
                EvalAltResult::ErrorFunctionNotFound(_, pos) => {
                    Err(Box::new(EvalAltResult::ErrorFunctionNotFound(
                        format!(
                            "{}{} ({})",
                            modules,
                            name,
                            args.iter()
                                .map(|a| if a.is::<ImmutableString>() {
                                    "&str | ImmutableString | String"
                                } else {
                                    self.map_type_name((*a).type_name())
                                })
                                .collect::<Vec<_>>()
                                .join(", ")
                        ),
                        pos,
                    )))
                }
                _ => Err(err),
            },
=======
            Some(f) => f.get_native_fn()(self, lib, args.as_mut()),
            None if def_val.is_some() => Ok(def_val.unwrap().into()),
            None => Err(Box::new(EvalAltResult::ErrorFunctionNotFound(
                format!(
                    "{}{} ({})",
                    modules,
                    name,
                    args.iter()
                        .map(|a| if a.is::<ImmutableString>() {
                            "&str | ImmutableString | String"
                        } else {
                            self.map_type_name((*a).type_name())
                        })
                        .collect::<Vec<_>>()
                        .join(", ")
                ),
                Position::none(),
            ))),
>>>>>>> b63ff56e
        }
    }
}

/// Build in common binary operator implementations to avoid the cost of calling a registered function.
pub fn run_builtin_binary_op(
    op: &str,
    x: &Dynamic,
    y: &Dynamic,
) -> Result<Option<Dynamic>, Box<EvalAltResult>> {
    use crate::packages::arithmetic::*;

    let args_type = x.type_id();

    if y.type_id() != args_type {
        return Ok(None);
    }

    if args_type == TypeId::of::<INT>() {
        let x = *x.downcast_ref::<INT>().unwrap();
        let y = *y.downcast_ref::<INT>().unwrap();

        #[cfg(not(feature = "unchecked"))]
        match op {
            "+" => return add(x, y).map(Into::into).map(Some),
            "-" => return sub(x, y).map(Into::into).map(Some),
            "*" => return mul(x, y).map(Into::into).map(Some),
            "/" => return div(x, y).map(Into::into).map(Some),
            "%" => return modulo(x, y).map(Into::into).map(Some),
            "~" => return pow_i_i(x, y).map(Into::into).map(Some),
            ">>" => return shr(x, y).map(Into::into).map(Some),
            "<<" => return shl(x, y).map(Into::into).map(Some),
            _ => (),
        }

        #[cfg(feature = "unchecked")]
        match op {
            "+" => return Ok(Some((x + y).into())),
            "-" => return Ok(Some((x - y).into())),
            "*" => return Ok(Some((x * y).into())),
            "/" => return Ok(Some((x / y).into())),
            "%" => return Ok(Some((x % y).into())),
            "~" => return pow_i_i_u(x, y).map(Into::into).map(Some),
            ">>" => return shr_u(x, y).map(Into::into).map(Some),
            "<<" => return shl_u(x, y).map(Into::into).map(Some),
            _ => (),
        }

        match op {
            "==" => return Ok(Some((x == y).into())),
            "!=" => return Ok(Some((x != y).into())),
            ">" => return Ok(Some((x > y).into())),
            ">=" => return Ok(Some((x >= y).into())),
            "<" => return Ok(Some((x < y).into())),
            "<=" => return Ok(Some((x <= y).into())),
            "&" => return Ok(Some((x & y).into())),
            "|" => return Ok(Some((x | y).into())),
            "^" => return Ok(Some((x ^ y).into())),
            _ => (),
        }
    } else if args_type == TypeId::of::<bool>() {
        let x = *x.downcast_ref::<bool>().unwrap();
        let y = *y.downcast_ref::<bool>().unwrap();

        match op {
            "&" => return Ok(Some((x && y).into())),
            "|" => return Ok(Some((x || y).into())),
            "^" => return Ok(Some((x ^ y).into())),
            "==" => return Ok(Some((x == y).into())),
            "!=" => return Ok(Some((x != y).into())),
            _ => (),
        }
    } else if args_type == TypeId::of::<ImmutableString>() {
        let x = x.downcast_ref::<ImmutableString>().unwrap();
        let y = y.downcast_ref::<ImmutableString>().unwrap();

        match op {
            "+" => return Ok(Some((x + y).into())),
            "==" => return Ok(Some((x == y).into())),
            "!=" => return Ok(Some((x != y).into())),
            ">" => return Ok(Some((x > y).into())),
            ">=" => return Ok(Some((x >= y).into())),
            "<" => return Ok(Some((x < y).into())),
            "<=" => return Ok(Some((x <= y).into())),
            _ => (),
        }
    } else if args_type == TypeId::of::<char>() {
        let x = *x.downcast_ref::<char>().unwrap();
        let y = *y.downcast_ref::<char>().unwrap();

        match op {
            "==" => return Ok(Some((x == y).into())),
            "!=" => return Ok(Some((x != y).into())),
            ">" => return Ok(Some((x > y).into())),
            ">=" => return Ok(Some((x >= y).into())),
            "<" => return Ok(Some((x < y).into())),
            "<=" => return Ok(Some((x <= y).into())),
            _ => (),
        }
    } else if args_type == TypeId::of::<()>() {
        match op {
            "==" => return Ok(Some(true.into())),
            "!=" | ">" | ">=" | "<" | "<=" => return Ok(Some(false.into())),
            _ => (),
        }
    }

    #[cfg(not(feature = "no_float"))]
    if args_type == TypeId::of::<FLOAT>() {
        let x = *x.downcast_ref::<FLOAT>().unwrap();
        let y = *y.downcast_ref::<FLOAT>().unwrap();

        match op {
            "+" => return Ok(Some((x + y).into())),
            "-" => return Ok(Some((x - y).into())),
            "*" => return Ok(Some((x * y).into())),
            "/" => return Ok(Some((x / y).into())),
            "%" => return Ok(Some((x % y).into())),
            "~" => return pow_f_f(x, y).map(Into::into).map(Some),
            "==" => return Ok(Some((x == y).into())),
            "!=" => return Ok(Some((x != y).into())),
            ">" => return Ok(Some((x > y).into())),
            ">=" => return Ok(Some((x >= y).into())),
            "<" => return Ok(Some((x < y).into())),
            "<=" => return Ok(Some((x <= y).into())),
            _ => (),
        }
    }

    Ok(None)
}

/// Build in common operator assignment implementations to avoid the cost of calling a registered function.
pub fn run_builtin_op_assignment(
    op: &str,
    x: &mut Dynamic,
    y: &Dynamic,
) -> Result<Option<()>, Box<EvalAltResult>> {
    use crate::packages::arithmetic::*;

    let args_type = x.type_id();

    if y.type_id() != args_type {
        return Ok(None);
    }

    if args_type == TypeId::of::<INT>() {
        let x = x.downcast_mut::<INT>().unwrap();
        let y = *y.downcast_ref::<INT>().unwrap();

        #[cfg(not(feature = "unchecked"))]
        match op {
            "+=" => return Ok(Some(*x = add(*x, y)?)),
            "-=" => return Ok(Some(*x = sub(*x, y)?)),
            "*=" => return Ok(Some(*x = mul(*x, y)?)),
            "/=" => return Ok(Some(*x = div(*x, y)?)),
            "%=" => return Ok(Some(*x = modulo(*x, y)?)),
            "~=" => return Ok(Some(*x = pow_i_i(*x, y)?)),
            ">>=" => return Ok(Some(*x = shr(*x, y)?)),
            "<<=" => return Ok(Some(*x = shl(*x, y)?)),
            _ => (),
        }

        #[cfg(feature = "unchecked")]
        match op {
            "+=" => return Ok(Some(*x += y)),
            "-=" => return Ok(Some(*x -= y)),
            "*=" => return Ok(Some(*x *= y)),
            "/=" => return Ok(Some(*x /= y)),
            "%=" => return Ok(Some(*x %= y)),
            "~=" => return Ok(Some(*x = pow_i_i_u(*x, y)?)),
            ">>=" => return Ok(Some(*x = shr_u(*x, y)?)),
            "<<=" => return Ok(Some(*x = shl_u(*x, y)?)),
            _ => (),
        }

        match op {
            "&=" => return Ok(Some(*x &= y)),
            "|=" => return Ok(Some(*x |= y)),
            "^=" => return Ok(Some(*x ^= y)),
            _ => (),
        }
    } else if args_type == TypeId::of::<bool>() {
        let x = x.downcast_mut::<bool>().unwrap();
        let y = *y.downcast_ref::<bool>().unwrap();

        match op {
            "&=" => return Ok(Some(*x = *x && y)),
            "|=" => return Ok(Some(*x = *x || y)),
            _ => (),
        }
    } else if args_type == TypeId::of::<ImmutableString>() {
        let x = x.downcast_mut::<ImmutableString>().unwrap();
        let y = y.downcast_ref::<ImmutableString>().unwrap();

        match op {
            "+=" => return Ok(Some(*x += y)),
            _ => (),
        }
    }

    #[cfg(not(feature = "no_float"))]
    if args_type == TypeId::of::<FLOAT>() {
        let x = x.downcast_mut::<FLOAT>().unwrap();
        let y = *y.downcast_ref::<FLOAT>().unwrap();

        match op {
            "+=" => return Ok(Some(*x += y)),
            "-=" => return Ok(Some(*x -= y)),
            "*=" => return Ok(Some(*x *= y)),
            "/=" => return Ok(Some(*x /= y)),
            "%=" => return Ok(Some(*x %= y)),
            "~=" => return Ok(Some(*x = pow_f_f(*x, y)?)),
            _ => (),
        }
    }

    Ok(None)
}<|MERGE_RESOLUTION|>--- conflicted
+++ resolved
@@ -893,35 +893,8 @@
                     &mut scope, &mut mods, state, lib, &mut None, name, fn_def, args, level,
                 )
             }
-<<<<<<< HEAD
-            Ok(f) if f.is_plugin_fn() => f.get_plugin_fn().call(args.as_mut(), Position::none()),
-            Ok(f) => f.get_native_fn()(self, lib, args.as_mut()),
-            Err(err) => match *err {
-                EvalAltResult::ErrorFunctionNotFound(_, _) if def_val.is_some() => {
-                    Ok(def_val.unwrap().into())
-                }
-                EvalAltResult::ErrorFunctionNotFound(_, pos) => {
-                    Err(Box::new(EvalAltResult::ErrorFunctionNotFound(
-                        format!(
-                            "{}{} ({})",
-                            modules,
-                            name,
-                            args.iter()
-                                .map(|a| if a.is::<ImmutableString>() {
-                                    "&str | ImmutableString | String"
-                                } else {
-                                    self.map_type_name((*a).type_name())
-                                })
-                                .collect::<Vec<_>>()
-                                .join(", ")
-                        ),
-                        pos,
-                    )))
-                }
-                _ => Err(err),
-            },
-=======
             Some(f) => f.get_native_fn()(self, lib, args.as_mut()),
+            Some(f) if f.is_plugin_fn() => f.get_plugin_fn().call(args.as_mut(), Position::none()),
             None if def_val.is_some() => Ok(def_val.unwrap().into()),
             None => Err(Box::new(EvalAltResult::ErrorFunctionNotFound(
                 format!(
@@ -939,7 +912,6 @@
                 ),
                 Position::none(),
             ))),
->>>>>>> b63ff56e
         }
     }
 }
