--- conflicted
+++ resolved
@@ -7,11 +7,7 @@
 use crate::module::{Module, ModuleRef};
 use crate::optimize::OptimizationLevel;
 use crate::packages::{Package, PackagesCollection, StandardPackage};
-<<<<<<< HEAD
-use crate::parser::{Expr, ImmutableString, ReturnType, Stmt};
-=======
 use crate::parser::{Expr, ReturnType, Stmt};
->>>>>>> 6b600704
 use crate::r#unsafe::unsafe_cast_var_name_to_lifetime;
 use crate::result::EvalAltResult;
 use crate::scope::{EntryType as ScopeEntryType, Scope};
@@ -19,19 +15,13 @@
 use crate::token::Position;
 use crate::utils::StaticVec;
 
-<<<<<<< HEAD
-=======
 #[cfg(any(not(feature = "no_index"), not(feature = "no_object")))]
 use crate::any::Variant;
 
->>>>>>> 6b600704
 #[cfg(not(feature = "no_function"))]
 use crate::parser::{FnAccess, ScriptFnDef};
 
 #[cfg(not(feature = "no_module"))]
-<<<<<<< HEAD
-use crate::module::{resolvers, ModuleResolver};
-=======
 use crate::module::ModuleResolver;
 
 #[cfg(not(feature = "no_std"))]
@@ -40,7 +30,6 @@
 
 #[cfg(any(not(feature = "no_object"), not(feature = "no_module")))]
 use crate::utils::ImmutableString;
->>>>>>> 6b600704
 
 use crate::stdlib::{
     borrow::Cow,
@@ -1062,20 +1051,13 @@
         target: &'a mut Target,
         mut _idx: Dynamic,
         idx_pos: Position,
-<<<<<<< HEAD
-        create: bool,
-=======
         _create: bool,
->>>>>>> 6b600704
         _level: usize,
     ) -> Result<Target<'a>, Box<EvalAltResult>> {
         self.inc_operations(state)?;
 
         #[cfg(not(feature = "no_index"))]
-<<<<<<< HEAD
-=======
         #[cfg(not(feature = "no_object"))]
->>>>>>> 6b600704
         let is_ref = target.is_ref();
 
         let val = target.as_mut();
@@ -1106,11 +1088,7 @@
             #[cfg(not(feature = "no_object"))]
             Dynamic(Union::Map(map)) => {
                 // val_map[idx]
-<<<<<<< HEAD
-                Ok(if create {
-=======
                 Ok(if _create {
->>>>>>> 6b600704
                     let index = _idx
                         .take_immutable_string()
                         .map_err(|_| EvalAltResult::ErrorStringIndexExpr(idx_pos))?;
