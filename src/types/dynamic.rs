//! Helper module which defines the [`Dynamic`] data type.

use crate::{ExclusiveRange, FnPtr, ImmutableString, InclusiveRange, INT};
#[cfg(feature = "no_std")]
use std::prelude::v1::*;
use std::{
    any::{type_name, Any, TypeId},
    fmt,
    hash::{Hash, Hasher},
    mem,
    ops::{Deref, DerefMut},
    str::FromStr,
};

pub use super::Variant;

#[cfg(not(feature = "no_time"))]
#[cfg(any(not(target_family = "wasm"), not(target_os = "unknown")))]
pub use std::time::Instant;

#[cfg(not(feature = "no_time"))]
#[cfg(all(target_family = "wasm", target_os = "unknown"))]
pub use instant::Instant;

#[cfg(not(feature = "no_index"))]
use crate::{Array, Blob};

#[cfg(not(feature = "no_object"))]
use crate::Map;

/// _(internals)_ Modes of access.
/// Exported under the `internals` feature only.
#[derive(Debug, Eq, PartialEq, Hash, Copy, Clone)]
#[non_exhaustive]
pub enum AccessMode {
    /// Mutable.
    ReadWrite,
    /// Immutable.
    ReadOnly,
}

/// Arbitrary data attached to a [`Dynamic`] value.
#[cfg(target_pointer_width = "64")]
pub type Tag = i32;

/// Arbitrary data attached to a [`Dynamic`] value.
#[cfg(target_pointer_width = "32")]
pub type Tag = i16;

/// Default tag value for [`Dynamic`].
const DEFAULT_TAG_VALUE: Tag = 0;

/// Dynamic type containing any value.
#[must_use]
pub struct Dynamic(pub(crate) Union);

/// Internal [`Dynamic`] representation.
///
/// Most variants are boxed to reduce the size.
#[must_use]
pub enum Union {
    /// The Unit value - ().
    Unit((), Tag, AccessMode),
    /// A boolean value.
    Bool(bool, Tag, AccessMode),
    /// An [`ImmutableString`] value.
    Str(ImmutableString, Tag, AccessMode),
    /// A character value.
    Char(char, Tag, AccessMode),
    /// An integer value.
    Int(INT, Tag, AccessMode),
    /// A floating-point value.
    #[cfg(not(feature = "no_float"))]
    Float(super::FloatWrapper<crate::FLOAT>, Tag, AccessMode),
    /// _(decimal)_ A fixed-precision decimal value.
    /// Exported under the `decimal` feature only.
    #[cfg(feature = "decimal")]
    Decimal(Box<rust_decimal::Decimal>, Tag, AccessMode),
    /// An array value.
    #[cfg(not(feature = "no_index"))]
    Array(Box<Array>, Tag, AccessMode),
    /// An blob (byte array).
    #[cfg(not(feature = "no_index"))]
    Blob(Box<Blob>, Tag, AccessMode),
    /// An object map value.
    #[cfg(not(feature = "no_object"))]
    Map(Box<Map>, Tag, AccessMode),
    /// A function pointer.
    FnPtr(Box<FnPtr>, Tag, AccessMode),
    /// A timestamp value.
    #[cfg(not(feature = "no_time"))]
    TimeStamp(Box<Instant>, Tag, AccessMode),

    /// Any type as a trait object.
    ///
    /// An extra level of redirection is used in order to avoid bloating the size of [`Dynamic`]
    /// because `Box<dyn Variant>` is a fat pointer.
    Variant(Box<Box<dyn Variant>>, Tag, AccessMode),

    /// A _shared_ value of any type.
    #[cfg(not(feature = "no_closure"))]
    Shared(crate::Shared<crate::Locked<Dynamic>>, Tag, AccessMode),
}

/// _(internals)_ Lock guard for reading a [`Dynamic`].
/// Exported under the `internals` feature only.
///
/// This type provides transparent interoperability between normal [`Dynamic`] and shared
/// [`Dynamic`] values.
#[derive(Debug)]
#[must_use]
pub struct DynamicReadLock<'d, T: Clone>(DynamicReadLockInner<'d, T>);

/// Different types of read guards for [`DynamicReadLock`].
#[derive(Debug)]
#[must_use]
enum DynamicReadLockInner<'d, T: Clone> {
    /// A simple reference to a non-shared value.
    Reference(&'d T),

    /// A read guard to a _shared_ value.
    #[cfg(not(feature = "no_closure"))]
    Guard(crate::func::native::LockGuard<'d, Dynamic>),
}

impl<'d, T: Any + Clone> Deref for DynamicReadLock<'d, T> {
    type Target = T;

    #[inline]
    fn deref(&self) -> &Self::Target {
        match self.0 {
            DynamicReadLockInner::Reference(reference) => reference,
            #[cfg(not(feature = "no_closure"))]
            DynamicReadLockInner::Guard(ref guard) => guard.downcast_ref().unwrap(),
        }
    }
}

/// _(internals)_ Lock guard for writing a [`Dynamic`].
/// Exported under the `internals` feature only.
///
/// This type provides transparent interoperability between normal [`Dynamic`] and shared
/// [`Dynamic`] values.
#[derive(Debug)]
#[must_use]
pub struct DynamicWriteLock<'d, T: Clone>(DynamicWriteLockInner<'d, T>);

/// Different types of write guards for [`DynamicReadLock`].
#[derive(Debug)]
#[must_use]
enum DynamicWriteLockInner<'d, T: Clone> {
    /// A simple mutable reference to a non-shared value.
    Reference(&'d mut T),

    /// A write guard to a _shared_ value.
    #[cfg(not(feature = "no_closure"))]
    Guard(crate::func::native::LockGuardMut<'d, Dynamic>),
}

impl<'d, T: Any + Clone> Deref for DynamicWriteLock<'d, T> {
    type Target = T;

    #[inline]
    fn deref(&self) -> &Self::Target {
        match self.0 {
            DynamicWriteLockInner::Reference(ref reference) => reference,
            #[cfg(not(feature = "no_closure"))]
            DynamicWriteLockInner::Guard(ref guard) => guard.downcast_ref().unwrap(),
        }
    }
}

impl<'d, T: Any + Clone> DerefMut for DynamicWriteLock<'d, T> {
    #[inline]
    fn deref_mut(&mut self) -> &mut Self::Target {
        match self.0 {
            DynamicWriteLockInner::Reference(ref mut reference) => reference,
            #[cfg(not(feature = "no_closure"))]
            DynamicWriteLockInner::Guard(ref mut guard) => guard.downcast_mut().unwrap(),
        }
    }
}

impl Dynamic {
    /// Get the arbitrary data attached to this [`Dynamic`].
    #[must_use]
    pub const fn tag(&self) -> Tag {
        match self.0 {
            Union::Unit((), tag, _)
            | Union::Bool(_, tag, _)
            | Union::Str(_, tag, _)
            | Union::Char(_, tag, _)
            | Union::Int(_, tag, _)
            | Union::FnPtr(_, tag, _)
            | Union::Variant(_, tag, _) => tag,

            #[cfg(not(feature = "no_float"))]
            Union::Float(_, tag, _) => tag,
            #[cfg(feature = "decimal")]
            Union::Decimal(_, tag, _) => tag,
            #[cfg(not(feature = "no_index"))]
            Union::Array(_, tag, _) | Union::Blob(_, tag, _) => tag,
            #[cfg(not(feature = "no_object"))]
            Union::Map(_, tag, _) => tag,
            #[cfg(not(feature = "no_time"))]
            Union::TimeStamp(_, tag, _) => tag,
            #[cfg(not(feature = "no_closure"))]
            Union::Shared(_, tag, _) => tag,
        }
    }
    /// Attach arbitrary data to this [`Dynamic`].
    pub fn set_tag(&mut self, value: Tag) -> &mut Self {
        match self.0 {
            Union::Unit((), ref mut tag, _)
            | Union::Bool(_, ref mut tag, _)
            | Union::Str(_, ref mut tag, _)
            | Union::Char(_, ref mut tag, _)
            | Union::Int(_, ref mut tag, _)
            | Union::FnPtr(_, ref mut tag, _)
            | Union::Variant(_, ref mut tag, _) => *tag = value,

            #[cfg(not(feature = "no_float"))]
            Union::Float(_, ref mut tag, _) => *tag = value,
            #[cfg(feature = "decimal")]
            Union::Decimal(_, ref mut tag, _) => *tag = value,
            #[cfg(not(feature = "no_index"))]
            Union::Array(_, ref mut tag, _) | Union::Blob(_, ref mut tag, _) => *tag = value,
            #[cfg(not(feature = "no_object"))]
            Union::Map(_, ref mut tag, _) => *tag = value,
            #[cfg(not(feature = "no_time"))]
            Union::TimeStamp(_, ref mut tag, _) => *tag = value,
            #[cfg(not(feature = "no_closure"))]
            Union::Shared(_, ref mut tag, _) => *tag = value,
        }
        self
    }
    /// Does this [`Dynamic`] hold a variant data type instead of one of the supported system
    /// primitive types?
    #[inline(always)]
    #[must_use]
    pub const fn is_variant(&self) -> bool {
        matches!(self.0, Union::Variant(..))
    }
    /// Is the value held by this [`Dynamic`] shared?
    ///
    /// Not available under `no_closure`.
    #[cfg(not(feature = "no_closure"))]
    #[inline(always)]
    #[must_use]
    pub const fn is_shared(&self) -> bool {
        matches!(self.0, Union::Shared(..))
    }
    /// Is the value held by this [`Dynamic`] a particular type?
    ///
    /// # Panics or Deadlocks When Value is Shared
    ///
    /// Under the `sync` feature, this call may deadlock, or [panic](https://doc.rust-lang.org/std/sync/struct.RwLock.html#panics-1).
    /// Otherwise, this call panics if the data is currently borrowed for write.
    #[inline]
    #[must_use]
    pub fn is<T: Any + Clone>(&self) -> bool {
        #[cfg(not(feature = "no_closure"))]
        if self.is_shared() {
            return TypeId::of::<T>() == self.type_id();
        }

        if TypeId::of::<T>() == TypeId::of::<()>() {
            return matches!(self.0, Union::Unit(..));
        }
        if TypeId::of::<T>() == TypeId::of::<bool>() {
            return matches!(self.0, Union::Bool(..));
        }
        if TypeId::of::<T>() == TypeId::of::<char>() {
            return matches!(self.0, Union::Char(..));
        }
        if TypeId::of::<T>() == TypeId::of::<INT>() {
            return matches!(self.0, Union::Int(..));
        }
        #[cfg(not(feature = "no_float"))]
        if TypeId::of::<T>() == TypeId::of::<crate::FLOAT>() {
            return matches!(self.0, Union::Float(..));
        }
        if TypeId::of::<T>() == TypeId::of::<ImmutableString>()
            || TypeId::of::<T>() == TypeId::of::<String>()
        {
            return matches!(self.0, Union::Str(..));
        }
        #[cfg(not(feature = "no_index"))]
        if TypeId::of::<T>() == TypeId::of::<Array>() {
            return matches!(self.0, Union::Array(..));
        }
        #[cfg(not(feature = "no_index"))]
        if TypeId::of::<T>() == TypeId::of::<Blob>() {
            return matches!(self.0, Union::Blob(..));
        }
        #[cfg(not(feature = "no_object"))]
        if TypeId::of::<T>() == TypeId::of::<Map>() {
            return matches!(self.0, Union::Map(..));
        }
        #[cfg(feature = "decimal")]
        if TypeId::of::<T>() == TypeId::of::<rust_decimal::Decimal>() {
            return matches!(self.0, Union::Decimal(..));
        }
        if TypeId::of::<T>() == TypeId::of::<FnPtr>() {
            return matches!(self.0, Union::FnPtr(..));
        }
        #[cfg(not(feature = "no_time"))]
        if TypeId::of::<T>() == TypeId::of::<crate::Instant>() {
            return matches!(self.0, Union::TimeStamp(..));
        }

        TypeId::of::<T>() == self.type_id()
    }
    /// Get the [`TypeId`] of the value held by this [`Dynamic`].
    ///
    /// # Panics or Deadlocks When Value is Shared
    ///
    /// Under the `sync` feature, this call may deadlock, or [panic](https://doc.rust-lang.org/std/sync/struct.RwLock.html#panics-1).
    /// Otherwise, this call panics if the data is currently borrowed for write.
    #[must_use]
    pub fn type_id(&self) -> TypeId {
        match self.0 {
            Union::Unit(..) => TypeId::of::<()>(),
            Union::Bool(..) => TypeId::of::<bool>(),
            Union::Str(..) => TypeId::of::<ImmutableString>(),
            Union::Char(..) => TypeId::of::<char>(),
            Union::Int(..) => TypeId::of::<INT>(),
            #[cfg(not(feature = "no_float"))]
            Union::Float(..) => TypeId::of::<crate::FLOAT>(),
            #[cfg(feature = "decimal")]
            Union::Decimal(..) => TypeId::of::<rust_decimal::Decimal>(),
            #[cfg(not(feature = "no_index"))]
            Union::Array(..) => TypeId::of::<Array>(),
            #[cfg(not(feature = "no_index"))]
            Union::Blob(..) => TypeId::of::<Blob>(),
            #[cfg(not(feature = "no_object"))]
            Union::Map(..) => TypeId::of::<Map>(),
            Union::FnPtr(..) => TypeId::of::<FnPtr>(),
            #[cfg(not(feature = "no_time"))]
            Union::TimeStamp(..) => TypeId::of::<Instant>(),

            Union::Variant(ref v, ..) => (***v).type_id(),

            #[cfg(not(feature = "no_closure"))]
            Union::Shared(ref cell, ..) => (*crate::func::locked_read(cell).unwrap()).type_id(),
        }
    }
    /// Get the name of the type of the value held by this [`Dynamic`].
    ///
    /// # Panics or Deadlocks When Value is Shared
    ///
    /// Under the `sync` feature, this call may deadlock, or [panic](https://doc.rust-lang.org/std/sync/struct.RwLock.html#panics-1).
    /// Otherwise, this call panics if the data is currently borrowed for write.
    #[must_use]
    pub fn type_name(&self) -> &'static str {
        match self.0 {
            Union::Unit(..) => "()",
            Union::Bool(..) => "bool",
            Union::Str(..) => "string",
            Union::Char(..) => "char",
            Union::Int(..) => type_name::<INT>(),
            #[cfg(not(feature = "no_float"))]
            Union::Float(..) => type_name::<crate::FLOAT>(),
            #[cfg(feature = "decimal")]
            Union::Decimal(..) => "decimal",
            #[cfg(not(feature = "no_index"))]
            Union::Array(..) => "array",
            #[cfg(not(feature = "no_index"))]
            Union::Blob(..) => "blob",
            #[cfg(not(feature = "no_object"))]
            Union::Map(..) => "map",
            Union::FnPtr(..) => "Fn",
            #[cfg(not(feature = "no_time"))]
            Union::TimeStamp(..) => "timestamp",

            Union::Variant(ref v, ..) => (***v).type_name(),

            #[cfg(not(feature = "no_closure"))]
            Union::Shared(ref cell, ..) => (*crate::func::locked_read(cell).unwrap()).type_name(),
        }
    }
}

impl Hash for Dynamic {
    /// Hash the [`Dynamic`] value.
    ///
    /// # Panics
    ///
    /// Panics if the [`Dynamic`] value contains an unrecognized trait object.
    fn hash<H: Hasher>(&self, state: &mut H) {
        mem::discriminant(&self.0).hash(state);

        match self.0 {
            Union::Unit(..) => (),
            Union::Bool(ref b, ..) => b.hash(state),
            Union::Str(ref s, ..) => s.hash(state),
            Union::Char(ref c, ..) => c.hash(state),
            Union::Int(ref i, ..) => i.hash(state),
            #[cfg(not(feature = "no_float"))]
            Union::Float(ref f, ..) => f.hash(state),
            #[cfg(feature = "decimal")]
            Union::Decimal(ref d, ..) => d.hash(state),
            #[cfg(not(feature = "no_index"))]
            Union::Array(ref a, ..) => a.hash(state),
            #[cfg(not(feature = "no_index"))]
            Union::Blob(ref a, ..) => a.hash(state),
            #[cfg(not(feature = "no_object"))]
            Union::Map(ref m, ..) => m.hash(state),
            Union::FnPtr(ref f, ..) if f.environ.is_some() => {
                unimplemented!("FnPtr with embedded environment cannot be hashed")
            }
            Union::FnPtr(ref f, ..) => {
                f.fn_name().hash(state);
                f.curry().hash(state);
            }

            #[cfg(not(feature = "no_closure"))]
            Union::Shared(ref cell, ..) => (*crate::func::locked_read(cell).unwrap()).hash(state),

            Union::Variant(ref v, ..) => {
                let _value_any = (***v).as_any();

                #[cfg(not(feature = "only_i32"))]
                #[cfg(not(feature = "only_i64"))]
                if let Some(value) = _value_any.downcast_ref::<u8>() {
                    return value.hash(state);
                } else if let Some(value) = _value_any.downcast_ref::<u16>() {
                    return value.hash(state);
                } else if let Some(value) = _value_any.downcast_ref::<u32>() {
                    return value.hash(state);
                } else if let Some(value) = _value_any.downcast_ref::<u64>() {
                    return value.hash(state);
                } else if let Some(value) = _value_any.downcast_ref::<i8>() {
                    return value.hash(state);
                } else if let Some(value) = _value_any.downcast_ref::<i16>() {
                    return value.hash(state);
                } else if let Some(value) = _value_any.downcast_ref::<i32>() {
                    return value.hash(state);
                } else if let Some(value) = _value_any.downcast_ref::<i64>() {
                    return value.hash(state);
                }

                #[cfg(not(feature = "no_float"))]
                #[cfg(not(feature = "f32_float"))]
                if let Some(value) = _value_any.downcast_ref::<f32>() {
                    return value.to_ne_bytes().hash(state);
                }
                #[cfg(not(feature = "no_float"))]
                #[cfg(feature = "f32_float")]
                if let Some(value) = _value_any.downcast_ref::<f64>() {
                    return value.to_ne_bytes().hash(state);
                }

                #[cfg(not(feature = "only_i32"))]
                #[cfg(not(feature = "only_i64"))]
                #[cfg(not(target_family = "wasm"))]
                if let Some(value) = _value_any.downcast_ref::<u128>() {
                    return value.hash(state);
                } else if let Some(value) = _value_any.downcast_ref::<i128>() {
                    return value.hash(state);
                }

                if let Some(range) = _value_any.downcast_ref::<ExclusiveRange>() {
                    return range.hash(state);
                } else if let Some(range) = _value_any.downcast_ref::<InclusiveRange>() {
                    return range.hash(state);
                }

                unimplemented!("Custom type {} cannot be hashed", self.type_name())
            }

            #[cfg(not(feature = "no_time"))]
            Union::TimeStamp(..) => unimplemented!("Timestamp cannot be hashed"),
        }
    }
}

impl fmt::Display for Dynamic {
    fn fmt(&self, f: &mut fmt::Formatter<'_>) -> fmt::Result {
        match self.0 {
            Union::Unit(..) => Ok(()),
            Union::Bool(ref v, ..) => fmt::Display::fmt(v, f),
            Union::Str(ref v, ..) => fmt::Display::fmt(v, f),
            Union::Char(ref v, ..) => fmt::Display::fmt(v, f),
            Union::Int(ref v, ..) => fmt::Display::fmt(v, f),
            #[cfg(not(feature = "no_float"))]
            Union::Float(ref v, ..) => fmt::Display::fmt(v, f),
            #[cfg(feature = "decimal")]
            Union::Decimal(ref v, ..) => fmt::Display::fmt(v, f),
            #[cfg(not(feature = "no_index"))]
            Union::Array(..) => fmt::Debug::fmt(self, f),
            #[cfg(not(feature = "no_index"))]
            Union::Blob(..) => fmt::Debug::fmt(self, f),
            #[cfg(not(feature = "no_object"))]
            Union::Map(..) => fmt::Debug::fmt(self, f),
            Union::FnPtr(ref v, ..) => fmt::Display::fmt(v, f),
            #[cfg(not(feature = "no_time"))]
            Union::TimeStamp(..) => f.write_str("<timestamp>"),

            Union::Variant(ref v, ..) => {
                let _value_any = (***v).as_any();
                let _type_id = _value_any.type_id();

                #[cfg(not(feature = "only_i32"))]
                #[cfg(not(feature = "only_i64"))]
                if let Some(value) = _value_any.downcast_ref::<u8>() {
                    return fmt::Display::fmt(value, f);
                } else if let Some(value) = _value_any.downcast_ref::<u16>() {
                    return fmt::Display::fmt(value, f);
                } else if let Some(value) = _value_any.downcast_ref::<u32>() {
                    return fmt::Display::fmt(value, f);
                } else if let Some(value) = _value_any.downcast_ref::<u64>() {
                    return fmt::Display::fmt(value, f);
                } else if let Some(value) = _value_any.downcast_ref::<i8>() {
                    return fmt::Display::fmt(value, f);
                } else if let Some(value) = _value_any.downcast_ref::<i16>() {
                    return fmt::Display::fmt(value, f);
                } else if let Some(value) = _value_any.downcast_ref::<i32>() {
                    return fmt::Display::fmt(value, f);
                } else if let Some(value) = _value_any.downcast_ref::<i64>() {
                    return fmt::Display::fmt(value, f);
                }

                #[cfg(not(feature = "no_float"))]
                #[cfg(not(feature = "f32_float"))]
                if let Some(value) = _value_any.downcast_ref::<f32>() {
                    return fmt::Display::fmt(value, f);
                }
                #[cfg(not(feature = "no_float"))]
                #[cfg(feature = "f32_float")]
                if let Some(value) = _value_any.downcast_ref::<f64>() {
                    return fmt::Display::fmt(value, f);
                }

                #[cfg(not(feature = "only_i32"))]
                #[cfg(not(feature = "only_i64"))]
                #[cfg(not(target_family = "wasm"))]
                if let Some(value) = _value_any.downcast_ref::<u128>() {
                    return fmt::Display::fmt(value, f);
                } else if let Some(value) = _value_any.downcast_ref::<i128>() {
                    return fmt::Display::fmt(value, f);
                }

                if let Some(range) = _value_any.downcast_ref::<ExclusiveRange>() {
                    return if range.end == INT::MAX {
                        write!(f, "{}..", range.start)
                    } else {
                        write!(f, "{}..{}", range.start, range.end)
                    };
                } else if let Some(range) = _value_any.downcast_ref::<InclusiveRange>() {
                    return if *range.end() == INT::MAX {
                        write!(f, "{}..=", range.start())
                    } else {
                        write!(f, "{}..={}", range.start(), range.end())
                    };
                }

                f.write_str((***v).type_name())
            }

            #[cfg(not(feature = "no_closure"))]
            Union::Shared(ref cell, ..) if cfg!(feature = "unchecked") => {
                match crate::func::locked_read(cell) {
                    Some(v) => write!(f, "{} (shared)", *v),
                    _ => f.write_str("<shared>"),
                }
            }
            #[cfg(not(feature = "no_closure"))]
            Union::Shared(..) => {
                #[cfg(feature = "no_std")]
                use hashbrown::HashSet;
                #[cfg(not(feature = "no_std"))]
                use std::collections::HashSet;

                // Avoid infinite recursion for shared values in a reference loop.
                fn display_fmt_print(
                    f: &mut fmt::Formatter<'_>,
                    value: &Dynamic,
                    dict: &mut HashSet<*const Dynamic>,
                ) -> fmt::Result {
                    match value.0 {
                        #[cfg(not(feature = "no_closure"))]
                        Union::Shared(ref cell, ..) => match crate::func::locked_read(cell) {
                            Some(v) => {
                                if dict.insert(value) {
                                    display_fmt_print(f, &v, dict)?;
                                    f.write_str(" (shared)")
                                } else {
                                    f.write_str("<shared>")
                                }
                            }
                            _ => f.write_str("<shared>"),
                        },
                        #[cfg(not(feature = "no_index"))]
                        Union::Array(ref arr, ..) => {
                            dict.insert(value);

                            f.write_str("[")?;
                            for (i, v) in arr.iter().enumerate() {
                                if i > 0 {
                                    f.write_str(", ")?;
                                }
                                display_fmt_print(f, v, dict)?;
                            }
                            f.write_str("]")
                        }
                        #[cfg(not(feature = "no_object"))]
                        Union::Map(ref map, ..) => {
                            dict.insert(value);

                            f.write_str("#{")?;
                            for (i, (k, v)) in map.iter().enumerate() {
                                if i > 0 {
                                    f.write_str(", ")?;
                                }
                                fmt::Display::fmt(k, f)?;
                                f.write_str(": ")?;
                                display_fmt_print(f, v, dict)?;
                            }
                            f.write_str("}")
                        }
                        _ => fmt::Display::fmt(value, f),
                    }
                }

                display_fmt_print(f, self, &mut <_>::default())
            }
        }
    }
}

impl fmt::Debug for Dynamic {
    #[cold]
    #[inline(never)]
    fn fmt(&self, f: &mut fmt::Formatter<'_>) -> fmt::Result {
        match self.0 {
            Union::Unit(ref v, ..) => fmt::Debug::fmt(v, f),
            Union::Bool(ref v, ..) => fmt::Debug::fmt(v, f),
            Union::Str(ref v, ..) => fmt::Debug::fmt(v, f),
            Union::Char(ref v, ..) => fmt::Debug::fmt(v, f),
            Union::Int(ref v, ..) => fmt::Debug::fmt(v, f),
            #[cfg(not(feature = "no_float"))]
            Union::Float(ref v, ..) => fmt::Debug::fmt(v, f),
            #[cfg(feature = "decimal")]
            Union::Decimal(ref v, ..) => fmt::Debug::fmt(v, f),
            #[cfg(not(feature = "no_index"))]
            Union::Array(ref v, ..) => fmt::Debug::fmt(v, f),
            #[cfg(not(feature = "no_index"))]
            Union::Blob(ref v, ..) => {
                f.write_str("[")?;
                v.iter().enumerate().try_for_each(|(i, v)| {
                    if i > 0 && i % 8 == 0 {
                        f.write_str(" ")?;
                    }
                    write!(f, "{v:02x}")
                })?;
                f.write_str("]")
            }
            #[cfg(not(feature = "no_object"))]
            Union::Map(ref v, ..) => {
                f.write_str("#")?;
                fmt::Debug::fmt(v, f)
            }
            Union::FnPtr(ref v, ..) => fmt::Debug::fmt(v, f),
            #[cfg(not(feature = "no_time"))]
            Union::TimeStamp(..) => write!(f, "<timestamp>"),

            Union::Variant(ref v, ..) => {
                let _value_any = (***v).as_any();
                let _type_id = _value_any.type_id();

                #[cfg(not(feature = "only_i32"))]
                #[cfg(not(feature = "only_i64"))]
                if let Some(value) = _value_any.downcast_ref::<u8>() {
                    return fmt::Debug::fmt(value, f);
                } else if let Some(value) = _value_any.downcast_ref::<u16>() {
                    return fmt::Debug::fmt(value, f);
                } else if let Some(value) = _value_any.downcast_ref::<u32>() {
                    return fmt::Debug::fmt(value, f);
                } else if let Some(value) = _value_any.downcast_ref::<u64>() {
                    return fmt::Debug::fmt(value, f);
                } else if let Some(value) = _value_any.downcast_ref::<i8>() {
                    return fmt::Debug::fmt(value, f);
                } else if let Some(value) = _value_any.downcast_ref::<i16>() {
                    return fmt::Debug::fmt(value, f);
                } else if let Some(value) = _value_any.downcast_ref::<i32>() {
                    return fmt::Debug::fmt(value, f);
                } else if let Some(value) = _value_any.downcast_ref::<i64>() {
                    return fmt::Debug::fmt(value, f);
                }

                #[cfg(not(feature = "no_float"))]
                #[cfg(not(feature = "f32_float"))]
                if let Some(value) = _value_any.downcast_ref::<f32>() {
                    return fmt::Debug::fmt(value, f);
                }
                #[cfg(not(feature = "no_float"))]
                #[cfg(feature = "f32_float")]
                if let Some(value) = _value_any.downcast_ref::<f64>() {
                    return fmt::Debug::fmt(value, f);
                }

                #[cfg(not(feature = "only_i32"))]
                #[cfg(not(feature = "only_i64"))]
                #[cfg(not(target_family = "wasm"))]
                if let Some(value) = _value_any.downcast_ref::<u128>() {
                    return fmt::Debug::fmt(value, f);
                } else if let Some(value) = _value_any.downcast_ref::<i128>() {
                    return fmt::Debug::fmt(value, f);
                }

                if let Some(range) = _value_any.downcast_ref::<ExclusiveRange>() {
                    return if range.end == INT::MAX {
                        write!(f, "{}..", range.start)
                    } else {
                        write!(f, "{}..{}", range.start, range.end)
                    };
                } else if let Some(range) = _value_any.downcast_ref::<InclusiveRange>() {
                    return if *range.end() == INT::MAX {
                        write!(f, "{}..=", range.start())
                    } else {
                        write!(f, "{}..={}", range.start(), range.end())
                    };
                }

                f.write_str((***v).type_name())
            }

            #[cfg(not(feature = "no_closure"))]
            Union::Shared(ref cell, ..) if cfg!(feature = "unchecked") => {
                match crate::func::locked_read(cell) {
                    Some(v) => write!(f, "{:?} (shared)", *v),
                    _ => f.write_str("<shared>"),
                }
            }
            #[cfg(not(feature = "no_closure"))]
            Union::Shared(..) => {
                #[cfg(feature = "no_std")]
                use hashbrown::HashSet;
                #[cfg(not(feature = "no_std"))]
                use std::collections::HashSet;

                // Avoid infinite recursion for shared values in a reference loop.
                fn checked_debug_fmt(
                    f: &mut fmt::Formatter<'_>,
                    value: &Dynamic,
                    dict: &mut HashSet<*const Dynamic>,
                ) -> fmt::Result {
                    match value.0 {
                        Union::Shared(ref cell, ..) => match crate::func::locked_read(cell) {
                            Some(v) => {
                                if dict.insert(value) {
                                    checked_debug_fmt(f, &v, dict)?;
                                    f.write_str(" (shared)")
                                } else {
                                    f.write_str("<shared>")
                                }
                            }
                            _ => f.write_str("<shared>"),
                        },
                        #[cfg(not(feature = "no_index"))]
                        Union::Array(ref arr, ..) => {
                            dict.insert(value);

                            f.write_str("[")?;
                            for (i, v) in arr.iter().enumerate() {
                                if i > 0 {
                                    f.write_str(", ")?;
                                }
                                checked_debug_fmt(f, v, dict)?;
                            }
                            f.write_str("]")
                        }
                        #[cfg(not(feature = "no_object"))]
                        Union::Map(ref map, ..) => {
                            dict.insert(value);

                            f.write_str("#{")?;
                            for (i, (k, v)) in map.iter().enumerate() {
                                if i > 0 {
                                    f.write_str(", ")?;
                                }
                                fmt::Debug::fmt(k, f)?;
                                f.write_str(": ")?;
                                checked_debug_fmt(f, v, dict)?;
                            }
                            f.write_str("}")
                        }
                        Union::FnPtr(ref fnptr, ..) => {
                            dict.insert(value);

                            f.write_str("Fn")?;
                            #[cfg(not(feature = "no_function"))]
                            if fnptr.fn_def.is_some() {
                                f.write_str("*")?;
                            }
                            f.write_str("(")?;
                            fmt::Debug::fmt(fnptr.fn_name(), f)?;
                            for curry in &fnptr.curry {
                                f.write_str(", ")?;
                                checked_debug_fmt(f, curry, dict)?;
                            }
                            f.write_str(")")
                        }
                        _ => fmt::Debug::fmt(value, f),
                    }
                }

                checked_debug_fmt(f, self, &mut <_>::default())
            }
        }
    }
}

#[allow(clippy::enum_glob_use)]
use AccessMode::*;

impl Clone for Dynamic {
    /// Clone the [`Dynamic`] value.
    ///
    /// # WARNING
    ///
    /// The cloned copy is marked read-write even if the original is read-only.
    fn clone(&self) -> Self {
        match self.0 {
            Union::Unit(v, tag, ..) => Self(Union::Unit(v, tag, ReadWrite)),
            Union::Bool(v, tag, ..) => Self(Union::Bool(v, tag, ReadWrite)),
            Union::Str(ref v, tag, ..) => Self(Union::Str(v.clone(), tag, ReadWrite)),
            Union::Char(v, tag, ..) => Self(Union::Char(v, tag, ReadWrite)),
            Union::Int(v, tag, ..) => Self(Union::Int(v, tag, ReadWrite)),
            #[cfg(not(feature = "no_float"))]
            Union::Float(v, tag, ..) => Self(Union::Float(v, tag, ReadWrite)),
            #[cfg(feature = "decimal")]
            Union::Decimal(ref v, tag, ..) => Self(Union::Decimal(v.clone(), tag, ReadWrite)),
            #[cfg(not(feature = "no_index"))]
            Union::Array(ref v, tag, ..) => Self(Union::Array(v.clone(), tag, ReadWrite)),
            #[cfg(not(feature = "no_index"))]
            Union::Blob(ref v, tag, ..) => Self(Union::Blob(v.clone(), tag, ReadWrite)),
            #[cfg(not(feature = "no_object"))]
            Union::Map(ref v, tag, ..) => Self(Union::Map(v.clone(), tag, ReadWrite)),
            Union::FnPtr(ref v, tag, ..) => Self(Union::FnPtr(v.clone(), tag, ReadWrite)),
            #[cfg(not(feature = "no_time"))]
            Union::TimeStamp(ref v, tag, ..) => Self(Union::TimeStamp(v.clone(), tag, ReadWrite)),

            Union::Variant(ref v, tag, ..) => Self(Union::Variant(
                v.as_ref().as_ref().clone_object().into(),
                tag,
                ReadWrite,
            )),

            #[cfg(not(feature = "no_closure"))]
            Union::Shared(ref cell, tag, ..) => Self(Union::Shared(cell.clone(), tag, ReadWrite)),
        }
    }
}

impl Default for Dynamic {
    #[inline(always)]
    fn default() -> Self {
        Self::UNIT
    }
}

#[cfg(not(feature = "no_float"))]
#[cfg(feature = "f32_float")]
use std::f32::consts as FloatConstants;
#[cfg(not(feature = "no_float"))]
#[cfg(not(feature = "f32_float"))]
use std::f64::consts as FloatConstants;

impl Dynamic {
    /// A [`Dynamic`] containing a `()`.
    pub const UNIT: Self = Self(Union::Unit((), DEFAULT_TAG_VALUE, ReadWrite));
    /// A [`Dynamic`] containing a `true`.
    pub const TRUE: Self = Self::from_bool(true);
    /// A [`Dynamic`] containing a [`false`].
    pub const FALSE: Self = Self::from_bool(false);
    /// A [`Dynamic`] containing the integer zero.
    pub const ZERO: Self = Self::from_int(0);
    /// A [`Dynamic`] containing the integer 1.
    pub const ONE: Self = Self::from_int(1);
    /// A [`Dynamic`] containing the integer 2.
    pub const TWO: Self = Self::from_int(2);
    /// A [`Dynamic`] containing the integer 3.
    pub const THREE: Self = Self::from_int(3);
    /// A [`Dynamic`] containing the integer 10.
    pub const TEN: Self = Self::from_int(10);
    /// A [`Dynamic`] containing the integer 100.
    pub const HUNDRED: Self = Self::from_int(100);
    /// A [`Dynamic`] containing the integer 1,000.
    pub const THOUSAND: Self = Self::from_int(1000);
    /// A [`Dynamic`] containing the integer 1,000,000.
    pub const MILLION: Self = Self::from_int(1_000_000);
    /// A [`Dynamic`] containing the integer -1.
    pub const NEGATIVE_ONE: Self = Self::from_int(-1);
    /// A [`Dynamic`] containing the integer -2.
    pub const NEGATIVE_TWO: Self = Self::from_int(-2);
    /// A [`Dynamic`] containing `0.0`.
    ///
    /// Not available under `no_float`.
    #[cfg(not(feature = "no_float"))]
    pub const FLOAT_ZERO: Self = Self::from_float(0.0);
    /// A [`Dynamic`] containing `1.0`.
    ///
    /// Not available under `no_float`.
    #[cfg(not(feature = "no_float"))]
    pub const FLOAT_ONE: Self = Self::from_float(1.0);
    /// A [`Dynamic`] containing `2.0`.
    ///
    /// Not available under `no_float`.
    #[cfg(not(feature = "no_float"))]
    pub const FLOAT_TWO: Self = Self::from_float(2.0);
    /// A [`Dynamic`] containing `10.0`.
    ///
    /// Not available under `no_float`.
    #[cfg(not(feature = "no_float"))]
    pub const FLOAT_TEN: Self = Self::from_float(10.0);
    /// A [`Dynamic`] containing `100.0`.
    ///
    /// Not available under `no_float`.
    #[cfg(not(feature = "no_float"))]
    pub const FLOAT_HUNDRED: Self = Self::from_float(100.0);
    /// A [`Dynamic`] containing `1000.0`.
    ///
    /// Not available under `no_float`.
    #[cfg(not(feature = "no_float"))]
    pub const FLOAT_THOUSAND: Self = Self::from_float(1000.0);
    /// A [`Dynamic`] containing `1000000.0`.
    ///
    /// Not available under `no_float`.
    #[cfg(not(feature = "no_float"))]
    pub const FLOAT_MILLION: Self = Self::from_float(1_000_000.0);
    /// A [`Dynamic`] containing `-1.0`.
    ///
    /// Not available under `no_float`.
    #[cfg(not(feature = "no_float"))]
    pub const FLOAT_NEGATIVE_ONE: Self = Self::from_float(-1.0);
    /// A [`Dynamic`] containing `-2.0`.
    ///
    /// Not available under `no_float`.
    #[cfg(not(feature = "no_float"))]
    pub const FLOAT_NEGATIVE_TWO: Self = Self::from_float(-2.0);
    /// A [`Dynamic`] containing `0.5`.
    ///
    /// Not available under `no_float`.
    #[cfg(not(feature = "no_float"))]
    pub const FLOAT_HALF: Self = Self::from_float(0.5);
    /// A [`Dynamic`] containing `0.25`.
    ///
    /// Not available under `no_float`.
    #[cfg(not(feature = "no_float"))]
    pub const FLOAT_QUARTER: Self = Self::from_float(0.25);
    /// A [`Dynamic`] containing `0.2`.
    ///
    /// Not available under `no_float`.
    #[cfg(not(feature = "no_float"))]
    pub const FLOAT_FIFTH: Self = Self::from_float(0.2);
    /// A [`Dynamic`] containing `0.1`.
    ///
    /// Not available under `no_float`.
    #[cfg(not(feature = "no_float"))]
    pub const FLOAT_TENTH: Self = Self::from_float(0.1);
    /// A [`Dynamic`] containing `0.01`.
    ///
    /// Not available under `no_float`.
    #[cfg(not(feature = "no_float"))]
    pub const FLOAT_HUNDREDTH: Self = Self::from_float(0.01);
    /// A [`Dynamic`] containing `0.001`.
    ///
    /// Not available under `no_float`.
    #[cfg(not(feature = "no_float"))]
    pub const FLOAT_THOUSANDTH: Self = Self::from_float(0.001);
    /// A [`Dynamic`] containing `0.000001`.
    ///
    /// Not available under `no_float`.
    #[cfg(not(feature = "no_float"))]
    pub const FLOAT_MILLIONTH: Self = Self::from_float(0.000_001);
    /// A [`Dynamic`] containing π.
    ///
    /// Not available under `no_float`.
    #[cfg(not(feature = "no_float"))]
    pub const FLOAT_PI: Self = Self::from_float(FloatConstants::PI);
    /// A [`Dynamic`] containing π/2.
    ///
    /// Not available under `no_float`.
    #[cfg(not(feature = "no_float"))]
    pub const FLOAT_HALF_PI: Self = Self::from_float(FloatConstants::FRAC_PI_2);
    /// A [`Dynamic`] containing π/4.
    ///
    /// Not available under `no_float`.
    #[cfg(not(feature = "no_float"))]
    pub const FLOAT_QUARTER_PI: Self = Self::from_float(FloatConstants::FRAC_PI_4);
    /// A [`Dynamic`] containing 2π.
    ///
    /// Not available under `no_float`.
    #[cfg(not(feature = "no_float"))]
    pub const FLOAT_TWO_PI: Self = Self::from_float(FloatConstants::TAU);
    /// A [`Dynamic`] containing 1/π.
    ///
    /// Not available under `no_float`.
    #[cfg(not(feature = "no_float"))]
    pub const FLOAT_INVERSE_PI: Self = Self::from_float(FloatConstants::FRAC_1_PI);
    /// A [`Dynamic`] containing _e_.
    ///
    /// Not available under `no_float`.
    #[cfg(not(feature = "no_float"))]
    pub const FLOAT_E: Self = Self::from_float(FloatConstants::E);
    /// A [`Dynamic`] containing `log` _e_.
    ///
    /// Not available under `no_float`.
    #[cfg(not(feature = "no_float"))]
    pub const FLOAT_LOG_E: Self = Self::from_float(FloatConstants::LOG10_E);
    /// A [`Dynamic`] containing `ln 10`.
    ///
    /// Not available under `no_float`.
    #[cfg(not(feature = "no_float"))]
    pub const FLOAT_LN_10: Self = Self::from_float(FloatConstants::LN_10);

    /// Create a new [`Dynamic`] from a [`bool`].
    #[inline(always)]
    pub const fn from_bool(value: bool) -> Self {
        Self(Union::Bool(value, DEFAULT_TAG_VALUE, ReadWrite))
    }
    /// Create a new [`Dynamic`] from an [`INT`].
    #[inline(always)]
    pub const fn from_int(value: INT) -> Self {
        Self(Union::Int(value, DEFAULT_TAG_VALUE, ReadWrite))
    }
    /// Create a new [`Dynamic`] from a [`char`].
    #[inline(always)]
    pub const fn from_char(value: char) -> Self {
        Self(Union::Char(value, DEFAULT_TAG_VALUE, ReadWrite))
    }
    /// Create a new [`Dynamic`] from a [`FLOAT`][crate::FLOAT].
    ///
    /// Not available under `no_float`.
    #[cfg(not(feature = "no_float"))]
    #[inline(always)]
    pub const fn from_float(value: crate::FLOAT) -> Self {
        Self(Union::Float(
            super::FloatWrapper::new(value),
            DEFAULT_TAG_VALUE,
            ReadWrite,
        ))
    }
    /// Create a new [`Dynamic`] from a [`Decimal`](https://docs.rs/rust_decimal).
    ///
    /// Exported under the `decimal` feature only.
    #[cfg(feature = "decimal")]
    #[inline(always)]
    pub fn from_decimal(value: rust_decimal::Decimal) -> Self {
        Self(Union::Decimal(value.into(), DEFAULT_TAG_VALUE, ReadWrite))
    }
    /// Create a [`Dynamic`] from an [`Array`].
    #[cfg(not(feature = "no_index"))]
    #[inline(always)]
    pub fn from_array(array: Array) -> Self {
        Self(Union::Array(array.into(), DEFAULT_TAG_VALUE, ReadWrite))
    }
    /// Create a [`Dynamic`] from a [`Blob`].
    #[cfg(not(feature = "no_index"))]
    #[inline(always)]
    pub fn from_blob(blob: Blob) -> Self {
        Self(Union::Blob(blob.into(), DEFAULT_TAG_VALUE, ReadWrite))
    }
    /// Create a [`Dynamic`] from a [`Map`].
    #[cfg(not(feature = "no_object"))]
    #[inline(always)]
    pub fn from_map(map: Map) -> Self {
        Self(Union::Map(map.into(), DEFAULT_TAG_VALUE, ReadWrite))
    }
    /// Create a new [`Dynamic`] from an [`Instant`].
    ///
    /// Not available under `no-std` or `no_time`.
    #[cfg(not(feature = "no_time"))]
    #[inline(always)]
    pub fn from_timestamp(value: Instant) -> Self {
        Self(Union::TimeStamp(value.into(), DEFAULT_TAG_VALUE, ReadWrite))
    }

    /// Get the [`AccessMode`] for this [`Dynamic`].
    #[must_use]
    pub(crate) const fn access_mode(&self) -> AccessMode {
        match self.0 {
            Union::Unit(.., access)
            | Union::Bool(.., access)
            | Union::Str(.., access)
            | Union::Char(.., access)
            | Union::Int(.., access)
            | Union::FnPtr(.., access)
            | Union::Variant(.., access) => access,

            #[cfg(not(feature = "no_float"))]
            Union::Float(.., access) => access,
            #[cfg(feature = "decimal")]
            Union::Decimal(.., access) => access,
            #[cfg(not(feature = "no_index"))]
            Union::Array(.., access) | Union::Blob(.., access) => access,
            #[cfg(not(feature = "no_object"))]
            Union::Map(.., access) => access,
            #[cfg(not(feature = "no_time"))]
            Union::TimeStamp(.., access) => access,
            #[cfg(not(feature = "no_closure"))]
            Union::Shared(.., access) => access,
        }
    }
    /// Set the [`AccessMode`] for this [`Dynamic`].
    pub(crate) fn set_access_mode(&mut self, typ: AccessMode) -> &mut Self {
        match self.0 {
            Union::Unit(.., ref mut access)
            | Union::Bool(.., ref mut access)
            | Union::Str(.., ref mut access)
            | Union::Char(.., ref mut access)
            | Union::Int(.., ref mut access)
            | Union::FnPtr(.., ref mut access)
            | Union::Variant(.., ref mut access) => *access = typ,

            #[cfg(not(feature = "no_float"))]
            Union::Float(.., ref mut access) => *access = typ,
            #[cfg(feature = "decimal")]
            Union::Decimal(.., ref mut access) => *access = typ,
            #[cfg(not(feature = "no_index"))]
            Union::Array(ref mut a, _, ref mut access) => {
                *access = typ;
                for v in a.as_mut() {
                    v.set_access_mode(typ);
                }
            }
            #[cfg(not(feature = "no_index"))]
            Union::Blob(.., ref mut access) => *access = typ,
            #[cfg(not(feature = "no_object"))]
            Union::Map(ref mut m, _, ref mut access) => {
                *access = typ;
                for v in m.values_mut() {
                    v.set_access_mode(typ);
                }
            }
            #[cfg(not(feature = "no_time"))]
            Union::TimeStamp(.., ref mut access) => *access = typ,
            #[cfg(not(feature = "no_closure"))]
            Union::Shared(.., ref mut access) => *access = typ,
        }
        self
    }
    /// Make this [`Dynamic`] read-only (i.e. a constant).
    #[inline(always)]
    pub fn into_read_only(self) -> Self {
        let mut value = self;
        value.set_access_mode(AccessMode::ReadOnly);
        value
    }
    /// Is this [`Dynamic`] read-only?
    ///
    /// Constant [`Dynamic`] values are read-only.
    ///
    /// # Usage
    ///
    /// If a [`&mut Dynamic`][Dynamic] to such a constant is passed to a Rust function, the function
    /// can use this information to return the error
    /// [`ErrorAssignmentToConstant`][crate::EvalAltResult::ErrorAssignmentToConstant] if its value
    /// will be modified.
    ///
    /// This safe-guards constant values from being modified within Rust functions.
    ///
    /// # Shared Value
    ///
    /// If a [`Dynamic`] holds a _shared_ value, then it is read-only only if the shared value
    /// itself is read-only.
    ///
    /// Under the `sync` feature, a _shared_ value may deadlock.
    /// Otherwise, the data may currently be borrowed for write (so its access mode cannot be determined).
    ///
    /// Under these circumstances, `false` is returned.
    ///
    /// These normally shouldn't occur since most operations in Rhai are single-threaded.
    #[must_use]
    pub fn is_read_only(&self) -> bool {
        #[cfg(not(feature = "no_closure"))]
        if let Union::Shared(ref cell, ..) = self.0 {
            return match crate::func::locked_read(cell).map_or(ReadWrite, |v| v.access_mode()) {
                ReadWrite => false,
                ReadOnly => true,
            };
        }

        match self.access_mode() {
            ReadWrite => false,
            ReadOnly => true,
        }
    }
    /// Can this [`Dynamic`] be hashed?
    ///
    /// # Shared Value
    ///
    /// If a [`Dynamic`] holds a _shared_ value, then it is hashable only if the shared value
    /// itself is hashable.
    ///
    /// Under the `sync` feature, a _shared_ value may deadlock.
    /// Otherwise, the data may currently be borrowed for write (so its type cannot be determined).
    ///
    /// Under these circumstances, `false` is returned.
    ///
    /// These normally shouldn't occur since most operations in Rhai are single-threaded.
    #[must_use]
    pub(crate) fn is_hashable(&self) -> bool {
        match self.0 {
            Union::Unit(..)
            | Union::Bool(..)
            | Union::Str(..)
            | Union::Char(..)
            | Union::Int(..) => true,

            #[cfg(not(feature = "no_float"))]
            Union::Float(..) => true,
            #[cfg(feature = "decimal")]
            Union::Decimal(..) => true,
            #[cfg(not(feature = "no_index"))]
            Union::Array(ref a, ..) => a.iter().all(Self::is_hashable),
            #[cfg(not(feature = "no_index"))]
            Union::Blob(..) => true,
            #[cfg(not(feature = "no_object"))]
            Union::Map(ref m, ..) => m.values().all(Self::is_hashable),
            Union::FnPtr(ref f, ..) => {
                f.environ.is_none() && f.curry().iter().all(Self::is_hashable)
            }
            #[cfg(not(feature = "no_time"))]
            Union::TimeStamp(..) => false,

            Union::Variant(ref v, ..) => {
                let _value_any = (***v).as_any();
                let _type_id = _value_any.type_id();

                #[cfg(not(feature = "only_i32"))]
                #[cfg(not(feature = "only_i64"))]
                if _type_id == TypeId::of::<u8>()
                    || _type_id == TypeId::of::<u16>()
                    || _type_id == TypeId::of::<u32>()
                    || _type_id == TypeId::of::<u64>()
                    || _type_id == TypeId::of::<i8>()
                    || _type_id == TypeId::of::<i16>()
                    || _type_id == TypeId::of::<i32>()
                    || _type_id == TypeId::of::<i64>()
                {
                    return true;
                }

                #[cfg(not(feature = "no_float"))]
                #[cfg(not(feature = "f32_float"))]
                if _type_id == TypeId::of::<f32>() {
                    return true;
                }
                #[cfg(not(feature = "no_float"))]
                #[cfg(feature = "f32_float")]
                if _type_id == TypeId::of::<f64>() {
                    return true;
                }

                #[cfg(not(feature = "only_i32"))]
                #[cfg(not(feature = "only_i64"))]
                #[cfg(not(target_family = "wasm"))]
                if _type_id == TypeId::of::<u128>() || _type_id == TypeId::of::<i128>() {
                    return true;
                }

                if _type_id == TypeId::of::<ExclusiveRange>()
                    || _type_id == TypeId::of::<InclusiveRange>()
                {
                    return true;
                }

                false
            }

            #[cfg(not(feature = "no_closure"))]
            Union::Shared(ref cell, ..) if cfg!(feature = "unchecked") => {
                crate::func::locked_read(cell).map_or(false, |v| v.is_hashable())
            }
            #[cfg(not(feature = "no_closure"))]
            Union::Shared(..) => {
                #[cfg(feature = "no_std")]
                use hashbrown::HashSet;
                #[cfg(not(feature = "no_std"))]
                use std::collections::HashSet;

                // Avoid infinite recursion for shared values in a reference loop.
                fn checked_is_hashable(
                    value: &Dynamic,
                    dict: &mut HashSet<*const Dynamic>,
                ) -> bool {
                    match value.0 {
                        Union::Shared(ref cell, ..) => crate::func::locked_read(cell)
                            .map_or(false, |v| {
                                dict.insert(value) && checked_is_hashable(&v, dict)
                            }),
                        #[cfg(not(feature = "no_index"))]
                        Union::Array(ref a, ..) => a.iter().all(|v| checked_is_hashable(v, dict)),
                        #[cfg(not(feature = "no_object"))]
                        Union::Map(ref m, ..) => m.values().all(|v| checked_is_hashable(v, dict)),
                        Union::FnPtr(ref f, ..) => {
                            f.environ.is_none()
                                && f.curry().iter().all(|v| checked_is_hashable(v, dict))
                        }
                        _ => value.is_hashable(),
                    }
                }

                checked_is_hashable(self, &mut <_>::default())
            }
        }
    }
    /// Create a [`Dynamic`] from any type.  A [`Dynamic`] value is simply returned as is.
    ///
    /// # Arrays
    ///
    /// Beware that you need to pass in an [`Array`] type for it to be recognized as
    /// an [`Array`]. A [`Vec<T>`][Vec] does not get automatically converted to an
    /// [`Array`], but will be a custom type instead (stored as a trait object).
    ///
    /// Use `array.into()` or `array.into_iter()` to convert a [`Vec<T>`][Vec] into a [`Dynamic`] as
    /// an [`Array`] value.  See the examples for details.
    ///
    /// # Hash Maps
    ///
    /// Similarly, passing in a [`HashMap<String, T>`][std::collections::HashMap] or
    /// [`BTreeMap<String, T>`][std::collections::BTreeMap] will not get a [`Map`] but a
    /// custom type.
    ///
    /// Again, use `map.into()` to get a [`Dynamic`] with a [`Map`] value.
    /// See the examples for details.
    ///
    /// # Examples
    ///
    /// ```
    /// use rhai::Dynamic;
    ///
    /// let result = Dynamic::from(42_i64);
    /// assert_eq!(result.type_name(), "i64");
    /// assert_eq!(result.to_string(), "42");
    ///
    /// let result = Dynamic::from("hello");
    /// assert_eq!(result.type_name(), "string");
    /// assert_eq!(result.to_string(), "hello");
    ///
    /// let new_result = Dynamic::from(result);
    /// assert_eq!(new_result.type_name(), "string");
    /// assert_eq!(new_result.to_string(), "hello");
    ///
    /// # #[cfg(not(feature = "no_index"))]
    /// # {
    /// // Arrays - this is a custom object!
    /// let result = Dynamic::from(vec![1_i64, 2, 3]);
    /// assert_eq!(result.type_name(), "alloc::vec::Vec<i64>");
    ///
    /// // Use '.into()' to convert a Vec<T> into an Array
    /// let result: Dynamic = vec![1_i64, 2, 3].into();
    /// assert_eq!(result.type_name(), "array");
    /// # }
    ///
    /// # #[cfg(not(feature = "no_object"))]
    /// # {
    /// # use std::collections::HashMap;
    /// // Hash map
    /// let mut map = HashMap::new();
    /// map.insert("a".to_string(), 1_i64);
    ///
    /// // This is a custom object!
    /// let result = Dynamic::from(map.clone());
    /// assert_eq!(result.type_name(), "std::collections::hash::map::HashMap<alloc::string::String, i64>");
    ///
    /// // Use '.into()' to convert a HashMap<String, T> into an object map
    /// let result: Dynamic = map.into();
    /// assert_eq!(result.type_name(), "map");
    /// # }
    /// ```
    #[inline]
    pub fn from<T: Variant + Clone>(value: T) -> Self {
        // Coded this way in order to maximally leverage potentials for dead-code removal.

        reify! { value => |v: Self| return v }
        reify! { value => |v: INT| return v.into() }

        #[cfg(not(feature = "no_float"))]
        reify! { value => |v: crate::FLOAT| return v.into() }

        #[cfg(feature = "decimal")]
        reify! { value => |v: rust_decimal::Decimal| return v.into() }

        reify! { value => |v: bool| return v.into() }
        reify! { value => |v: char| return v.into() }
        reify! { value => |v: ImmutableString| return v.into() }
        reify! { value => |v: String| return v.into() }
        reify! { value => |v: &str| return v.into() }
        reify! { value => |v: ()| return v.into() }

        #[cfg(not(feature = "no_index"))]
        reify! { value => |v: Array| return v.into() }
        #[cfg(not(feature = "no_index"))]
        // don't use blob.into() because it'll be converted into an Array
        reify! { value => |v: Blob| return Self::from_blob(v) }
        #[cfg(not(feature = "no_object"))]
        reify! { value => |v: Map| return v.into() }
        reify! { value => |v: FnPtr| return v.into() }

        #[cfg(not(feature = "no_time"))]
        reify! { value => |v: Instant| return v.into() }
        #[cfg(not(feature = "no_closure"))]
        reify! { value => |v: crate::Shared<crate::Locked<Self>>| return v.into() }

        Self(Union::Variant(
            Box::new(Box::new(value)),
            DEFAULT_TAG_VALUE,
            ReadWrite,
        ))
    }
    /// Turn the [`Dynamic`] value into a shared [`Dynamic`] value backed by an
    /// [`Rc<RefCell<Dynamic>>`][std::rc::Rc] or [`Arc<RwLock<Dynamic>>`][std::sync::Arc]
    /// depending on the `sync` feature.
    ///
    /// Not available under `no_closure`.
    ///
    /// Shared [`Dynamic`] values are relatively cheap to clone as they simply increment the
    /// reference counts.
    ///
    /// Shared [`Dynamic`] values can be converted seamlessly to and from ordinary [`Dynamic`]
    /// values.
    ///
    /// If the [`Dynamic`] value is already shared, this method returns itself.
    #[cfg(not(feature = "no_closure"))]
    #[inline]
    pub fn into_shared(self) -> Self {
        let _access = self.access_mode();

        match self.0 {
            Union::Shared(..) => self,
            _ => Self(Union::Shared(
                crate::Locked::new(self).into(),
                DEFAULT_TAG_VALUE,
                _access,
            )),
        }
    }
    /// Return this [`Dynamic`], replacing it with [`Dynamic::UNIT`].
    #[inline(always)]
    pub fn take(&mut self) -> Self {
        mem::take(self)
    }
    /// Convert the [`Dynamic`] value into specific type.
    ///
    /// Casting to a [`Dynamic`] simply returns itself.
    ///
    /// # Errors
    ///
    /// Returns [`None`] if types mismatch.
    ///
    /// # Shared Value
    ///
    /// If the [`Dynamic`] is a _shared_ value, it returns the shared value if there are no
    /// outstanding references, or a cloned copy otherwise.
    ///
    /// Under the `sync` feature, a _shared_ value may deadlock.
    /// Otherwise, the data may currently be borrowed for write (so its type cannot be determined).
    ///
    /// Under these circumstances, the cast also fails.
    ///
    /// These normally shouldn't occur since most operations in Rhai are single-threaded.
    ///
    /// # Example
    ///
    /// ```
    /// use rhai::Dynamic;
    ///
    /// let x = Dynamic::from(42_u32);
    ///
    /// assert_eq!(x.try_cast::<u32>().expect("x should be u32"), 42);
    /// ```
    #[inline(always)]
    #[must_use]
    #[allow(unused_mut)]
    pub fn try_cast<T: Any>(mut self) -> Option<T> {
        self.try_cast_result().ok()
    }
    /// Convert the [`Dynamic`] value into specific type.
    ///
    /// Casting to a [`Dynamic`] simply returns itself.
    ///
    /// # Errors
    ///
    /// Returns itself as an error if types mismatch.
    ///
    /// # Shared Value
    ///
    /// If the [`Dynamic`] is a _shared_ value, it returns the shared value if there are no
    /// outstanding references, or a cloned copy otherwise.
    ///
    /// Under the `sync` feature, a _shared_ value may deadlock.
    /// Otherwise, the data may currently be borrowed for write (so its type cannot be determined).
    ///
    /// Under these circumstances, the cast also fails.
    ///
    /// These normally shouldn't occur since most operations in Rhai are single-threaded.
    #[allow(unused_mut)]
    pub fn try_cast_result<T: Any>(mut self) -> Result<T, Self> {
        // Coded this way in order to maximally leverage potentials for dead-code removal.

        #[cfg(not(feature = "no_closure"))]
        {
            self = self.flatten();
        }

        if TypeId::of::<T>() == TypeId::of::<Self>() {
            return Ok(reify! { self => !!! T });
        }
        if TypeId::of::<T>() == TypeId::of::<()>() {
            return match self.0 {
                Union::Unit(..) => Ok(reify! { () => !!! T }),
                _ => Err(self),
            };
        }
        if TypeId::of::<T>() == TypeId::of::<INT>() {
            return match self.0 {
                Union::Int(n, ..) => Ok(reify! { n => !!! T }),
                _ => Err(self),
            };
        }
        #[cfg(not(feature = "no_float"))]
        if TypeId::of::<T>() == TypeId::of::<crate::FLOAT>() {
            return match self.0 {
                Union::Float(v, ..) => Ok(reify! { *v => !!! T }),
                _ => Err(self),
            };
        }
        #[cfg(feature = "decimal")]
        if TypeId::of::<T>() == TypeId::of::<rust_decimal::Decimal>() {
            return match self.0 {
                Union::Decimal(v, ..) => Ok(reify! { *v => !!! T }),
                _ => Err(self),
            };
        }
        if TypeId::of::<T>() == TypeId::of::<bool>() {
            return match self.0 {
                Union::Bool(b, ..) => Ok(reify! { b => !!! T }),
                _ => Err(self),
            };
        }
        if TypeId::of::<T>() == TypeId::of::<ImmutableString>() {
            return match self.0 {
                Union::Str(s, ..) => Ok(reify! { s => !!! T }),
                _ => Err(self),
            };
        }
        if TypeId::of::<T>() == TypeId::of::<String>() {
            return match self.0 {
                Union::Str(s, ..) => Ok(reify! { s.to_string() => !!! T }),
                _ => Err(self),
            };
        }
        if TypeId::of::<T>() == TypeId::of::<char>() {
            return match self.0 {
                Union::Char(c, ..) => Ok(reify! { c => !!! T }),
                _ => Err(self),
            };
        }
        #[cfg(not(feature = "no_index"))]
        if TypeId::of::<T>() == TypeId::of::<Array>() {
            return match self.0 {
                Union::Array(a, ..) => Ok(reify! { *a => !!! T }),
                _ => Err(self),
            };
        }
        #[cfg(not(feature = "no_index"))]
        if TypeId::of::<T>() == TypeId::of::<Blob>() {
            return match self.0 {
                Union::Blob(b, ..) => Ok(reify! { *b => !!! T }),
                _ => Err(self),
            };
        }
        #[cfg(not(feature = "no_object"))]
        if TypeId::of::<T>() == TypeId::of::<Map>() {
            return match self.0 {
                Union::Map(m, ..) => Ok(reify! { *m => !!! T }),
                _ => Err(self),
            };
        }
        if TypeId::of::<T>() == TypeId::of::<FnPtr>() {
            return match self.0 {
                Union::FnPtr(f, ..) => Ok(reify! { *f => !!! T }),
                _ => Err(self),
            };
        }
        #[cfg(not(feature = "no_time"))]
        if TypeId::of::<T>() == TypeId::of::<Instant>() {
            return match self.0 {
                Union::TimeStamp(t, ..) => Ok(reify! { *t => !!! T }),
                _ => Err(self),
            };
        }

        match self.0 {
            Union::Variant(v, ..) if TypeId::of::<T>() == (**v).type_id() => {
                Ok((*v).as_boxed_any().downcast().map(|x| *x).unwrap())
            }
            _ => Err(self),
        }
    }
    /// Convert the [`Dynamic`] value into a specific type.
    ///
    /// Casting to a [`Dynamic`] just returns as is.
    ///
    /// # Panics
    ///
    /// Panics if the cast fails (e.g. the type of the actual value is not the same as the specified type).
    ///
    /// # Shared Value
    ///
    /// If the [`Dynamic`] is a _shared_ value, it returns the shared value if there are no
    /// outstanding references, or a cloned copy otherwise.
    ///
    /// Under the `sync` feature, a _shared_ value may deadlock.
    /// Otherwise, the data may currently be borrowed for write (so its type cannot be determined).
    ///
    /// Under these circumstances, the _shared_ value is simply cloned, which means that the returned
    /// value is also shared.
    ///
    /// These normally shouldn't occur since most operations in Rhai are single-threaded.
    ///
    /// # Example
    ///
    /// ```
    /// use rhai::Dynamic;
    ///
    /// let x = Dynamic::from(42_u32);
    ///
    /// assert_eq!(x.cast::<u32>(), 42);
    /// ```
    #[inline]
    #[must_use]
    pub fn cast<T: Any + Clone>(self) -> T {
        // Bail out early if the return type needs no cast
        if TypeId::of::<T>() == TypeId::of::<Self>() {
            return reify! { self => !!! T };
        }

        #[cfg(not(feature = "no_closure"))]
        let self_type_name = if self.is_shared() {
            // Avoid panics/deadlocks with shared values
            "<shared>"
        } else {
            self.type_name()
        };
        #[cfg(feature = "no_closure")]
        let self_type_name = self.type_name();

        self.try_cast::<T>()
            .unwrap_or_else(|| panic!("cannot cast {} to {}", self_type_name, type_name::<T>()))
    }
    /// Clone the [`Dynamic`] value and convert it into a specific type.
    ///
    /// Casting to a [`Dynamic`] just returns as is.
    ///
    /// # Panics
    ///
    /// Panics if the cast fails (e.g. the type of the actual value is not the
    /// same as the specified type).
    ///
    /// # Shared Value
    ///
    /// If the [`Dynamic`] is a _shared_ value, a cloned copy of the shared value is returned.
    ///
    /// Under the `sync` feature, a _shared_ value may deadlock.
    /// Otherwise, the data may currently be borrowed for write (so its type cannot be determined).
    ///
    /// Under these circumstances, the _shared_ value is simply cloned.
    ///
    /// This normally shouldn't occur since most operations in Rhai are single-threaded.
    ///
    /// # Example
    ///
    /// ```
    /// use rhai::Dynamic;
    ///
    /// let x = Dynamic::from(42_u32);
    /// let y = &x;
    ///
    /// assert_eq!(y.clone_cast::<u32>(), 42);
    /// ```
    #[inline(always)]
    #[must_use]
    pub fn clone_cast<T: Any + Clone>(&self) -> T {
        self.flatten_clone().cast::<T>()
    }
    /// Flatten the [`Dynamic`] and clone it.
    ///
    /// If the [`Dynamic`] is not a _shared_ value, a cloned copy is returned.
    ///
    /// If the [`Dynamic`] is a _shared_ value, a cloned copy of the shared value is returned.
    ///
    /// # Shared Value
    ///
    /// Under the `sync` feature, a _shared_ value may deadlock.
    /// Otherwise, the data may currently be borrowed for write (so its type cannot be determined).
    ///
    /// Under these circumstances, the _shared_ value is simply cloned.
    ///
    /// These normally shouldn't occur since most operations in Rhai are single-threaded.
    #[inline]
    pub fn flatten_clone(&self) -> Self {
        match self.0 {
            #[cfg(not(feature = "no_closure"))]
            Union::Shared(ref cell, ..) => {
                crate::func::locked_read(cell).map_or_else(|| self.clone(), |v| v.flatten_clone())
            }
            _ => self.clone(),
        }
    }
    /// Flatten the [`Dynamic`].
    ///
    /// If the [`Dynamic`] is not a _shared_ value, it simply returns itself.
    ///
    /// If the [`Dynamic`] is a _shared_ value, it returns the shared value if there are no
    /// outstanding references, or a cloned copy otherwise.
    ///
    /// # Shared Value
    ///
    /// Under the `sync` feature, a _shared_ value may deadlock.
    /// Otherwise, the data may currently be borrowed for write (so its type cannot be determined).
    ///
    /// Under these circumstances, the _shared_ value is simply cloned, meaning that the result
    /// value will also be _shared_.
    ///
    /// These normally shouldn't occur since most operations in Rhai are single-threaded.
    #[inline]
    pub fn flatten(self) -> Self {
        match self.0 {
            #[cfg(not(feature = "no_closure"))]
            Union::Shared(cell, tag, access) => match crate::func::native::shared_try_take(cell) {
                // If there are no outstanding references, consume the shared value and return it
                #[cfg(not(feature = "sync"))]
                Ok(value) => value.into_inner().flatten(),
                #[cfg(feature = "sync")]
                #[cfg(not(feature = "no_std"))]
                Ok(value) => value.into_inner().unwrap().flatten(),
                #[cfg(feature = "sync")]
                #[cfg(feature = "no_std")]
                Ok(value) => value.into_inner().flatten(),
                // If there are outstanding references, return a cloned copy
                Err(cell) => {
                    if let Some(guard) = crate::func::locked_read(&cell) {
                        return guard.flatten_clone();
                    }
                    Self(Union::Shared(cell, tag, access))
                }
            },
            _ => self,
        }
    }
    /// Is the [`Dynamic`] a _shared_ value that is locked?
    ///
    /// Not available under `no_closure`.
    ///
    /// ## Note
    ///
    /// Under the `sync` feature, shared values use [`RwLock`][std::sync::RwLock] and they are never locked.
    /// Access just waits until the [`RwLock`][std::sync::RwLock] is released.
    /// So this method always returns [`false`] under [`Sync`].
    #[cfg(not(feature = "no_closure"))]
    #[inline]
    #[must_use]
    pub fn is_locked(&self) -> bool {
        #[cfg(not(feature = "no_closure"))]
        if let Union::Shared(ref _cell, ..) = self.0 {
            #[cfg(not(feature = "sync"))]
            return _cell.try_borrow().is_err();
            #[cfg(feature = "sync")]
            return false;
        }

        false
    }
    /// Get a reference of a specific type to the [`Dynamic`].
    ///
    /// Casting to [`Dynamic`] just returns a reference to it.
    ///
    /// Returns [`None`] if the cast fails.
    ///
    /// # Shared Value
    ///
    /// Under the `sync` feature, a _shared_ value may deadlock.
    /// Otherwise, this call also fails if the data is currently borrowed for write.
    ///
    /// Under these circumstances, [`None`] is also returned.
    ///
    /// These normally shouldn't occur since most operations in Rhai are single-threaded.
    #[inline]
    pub fn read_lock<T: Any + Clone>(&self) -> Option<DynamicReadLock<T>> {
        match self.0 {
            #[cfg(not(feature = "no_closure"))]
            Union::Shared(ref cell, ..) => {
                return match crate::func::locked_read(cell) {
                    Some(guard)
                        if TypeId::of::<Self>() == TypeId::of::<T>()
                            || (*guard).type_id() == TypeId::of::<T>() =>
                    {
                        Some(DynamicReadLock(DynamicReadLockInner::Guard(guard)))
                    }
                    _ => None,
                };
            }
            _ => (),
        }

        self.downcast_ref()
            .map(DynamicReadLockInner::Reference)
            .map(DynamicReadLock)
    }
    /// Get a mutable reference of a specific type to the [`Dynamic`].
    ///
    /// Casting to [`Dynamic`] just returns a mutable reference to it.
    ///
    /// Returns [`None`] if the cast fails.
    ///
    /// # Shared Value
    ///
    /// Under the `sync` feature, a _shared_ value may deadlock.
    /// Otherwise, this call also fails if the data is currently borrowed for write.
    ///
    /// Under these circumstances, [`None`] is also returned.
    ///
    /// These normally shouldn't occur since most operations in Rhai are single-threaded.
    #[inline]
    pub fn write_lock<T: Any + Clone>(&mut self) -> Option<DynamicWriteLock<T>> {
        match self.0 {
            #[cfg(not(feature = "no_closure"))]
            Union::Shared(ref cell, ..) => {
                return match crate::func::locked_write(cell) {
                    Some(guard)
                        if TypeId::of::<Self>() == TypeId::of::<T>()
                            || (*guard).type_id() == TypeId::of::<T>() =>
                    {
                        Some(DynamicWriteLock(DynamicWriteLockInner::Guard(guard)))
                    }
                    _ => None,
                };
            }
            _ => (),
        }

        self.downcast_mut()
            .map(DynamicWriteLockInner::Reference)
            .map(DynamicWriteLock)
    }
    /// Get a reference of a specific type to the [`Dynamic`].
    ///
    /// Casting to [`Dynamic`] just returns a reference to it.
    ///
    /// Returns [`None`] if the cast fails.
    ///
    /// # Shared Value
    ///
    /// Returns [`None`] also if the value is _shared_.
    #[inline]
    #[must_use]
    pub(crate) fn downcast_ref<T: Any + Clone + ?Sized>(&self) -> Option<&T> {
        // Coded this way in order to maximally leverage potentials for dead-code removal.

        if TypeId::of::<T>() == TypeId::of::<INT>() {
            return match self.0 {
                Union::Int(ref v, ..) => v.as_any().downcast_ref::<T>(),
                _ => None,
            };
        }
        #[cfg(not(feature = "no_float"))]
        if TypeId::of::<T>() == TypeId::of::<crate::FLOAT>() {
            return match self.0 {
                Union::Float(ref v, ..) => v.as_ref().as_any().downcast_ref::<T>(),
                _ => None,
            };
        }
        #[cfg(feature = "decimal")]
        if TypeId::of::<T>() == TypeId::of::<rust_decimal::Decimal>() {
            return match self.0 {
                Union::Decimal(ref v, ..) => v.as_ref().as_any().downcast_ref::<T>(),
                _ => None,
            };
        }
        if TypeId::of::<T>() == TypeId::of::<bool>() {
            return match self.0 {
                Union::Bool(ref v, ..) => v.as_any().downcast_ref::<T>(),
                _ => None,
            };
        }
        if TypeId::of::<T>() == TypeId::of::<ImmutableString>() {
            return match self.0 {
                Union::Str(ref v, ..) => v.as_any().downcast_ref::<T>(),
                _ => None,
            };
        }
        if TypeId::of::<T>() == TypeId::of::<char>() {
            return match self.0 {
                Union::Char(ref v, ..) => v.as_any().downcast_ref::<T>(),
                _ => None,
            };
        }
        #[cfg(not(feature = "no_index"))]
        if TypeId::of::<T>() == TypeId::of::<Array>() {
            return match self.0 {
                Union::Array(ref v, ..) => v.as_ref().as_any().downcast_ref::<T>(),
                _ => None,
            };
        }
        #[cfg(not(feature = "no_index"))]
        if TypeId::of::<T>() == TypeId::of::<Blob>() {
            return match self.0 {
                Union::Blob(ref v, ..) => v.as_ref().as_any().downcast_ref::<T>(),
                _ => None,
            };
        }
        #[cfg(not(feature = "no_object"))]
        if TypeId::of::<T>() == TypeId::of::<Map>() {
            return match self.0 {
                Union::Map(ref v, ..) => v.as_ref().as_any().downcast_ref::<T>(),
                _ => None,
            };
        }
        if TypeId::of::<T>() == TypeId::of::<FnPtr>() {
            return match self.0 {
                Union::FnPtr(ref v, ..) => v.as_ref().as_any().downcast_ref::<T>(),
                _ => None,
            };
        }
        #[cfg(not(feature = "no_time"))]
        if TypeId::of::<T>() == TypeId::of::<Instant>() {
            return match self.0 {
                Union::TimeStamp(ref v, ..) => v.as_ref().as_any().downcast_ref::<T>(),
                _ => None,
            };
        }
        if TypeId::of::<T>() == TypeId::of::<()>() {
            return match self.0 {
                Union::Unit(ref v, ..) => v.as_any().downcast_ref::<T>(),
                _ => None,
            };
        }
        if TypeId::of::<T>() == TypeId::of::<Self>() {
            return self.as_any().downcast_ref::<T>();
        }

        match self.0 {
            Union::Variant(ref v, ..) => (***v).as_any().downcast_ref::<T>(),
            #[cfg(not(feature = "no_closure"))]
            Union::Shared(..) => None,
            _ => None,
        }
    }
    /// Get a mutable reference of a specific type to the [`Dynamic`].
    ///
    /// Casting to [`Dynamic`] just returns a mutable reference to it.
    ///
    /// Returns [`None`] if the cast fails.
    ///
    /// # Shared Value
    ///
    /// Returns [`None`] also if the value is _shared_.
    #[inline]
    #[must_use]
    pub(crate) fn downcast_mut<T: Any + Clone + ?Sized>(&mut self) -> Option<&mut T> {
        // Coded this way in order to maximally leverage potentials for dead-code removal.

        if TypeId::of::<T>() == TypeId::of::<INT>() {
            return match self.0 {
                Union::Int(ref mut v, ..) => v.as_any_mut().downcast_mut::<T>(),
                _ => None,
            };
        }
        #[cfg(not(feature = "no_float"))]
        if TypeId::of::<T>() == TypeId::of::<crate::FLOAT>() {
            return match self.0 {
                Union::Float(ref mut v, ..) => v.as_mut().as_any_mut().downcast_mut::<T>(),
                _ => None,
            };
        }
        #[cfg(feature = "decimal")]
        if TypeId::of::<T>() == TypeId::of::<rust_decimal::Decimal>() {
            return match self.0 {
                Union::Decimal(ref mut v, ..) => v.as_mut().as_any_mut().downcast_mut::<T>(),
                _ => None,
            };
        }
        if TypeId::of::<T>() == TypeId::of::<bool>() {
            return match self.0 {
                Union::Bool(ref mut v, ..) => v.as_any_mut().downcast_mut::<T>(),
                _ => None,
            };
        }
        if TypeId::of::<T>() == TypeId::of::<ImmutableString>() {
            return match self.0 {
                Union::Str(ref mut v, ..) => v.as_any_mut().downcast_mut::<T>(),
                _ => None,
            };
        }
        if TypeId::of::<T>() == TypeId::of::<char>() {
            return match self.0 {
                Union::Char(ref mut v, ..) => v.as_any_mut().downcast_mut::<T>(),
                _ => None,
            };
        }
        #[cfg(not(feature = "no_index"))]
        if TypeId::of::<T>() == TypeId::of::<Array>() {
            return match self.0 {
                Union::Array(ref mut v, ..) => v.as_mut().as_any_mut().downcast_mut::<T>(),
                _ => None,
            };
        }
        #[cfg(not(feature = "no_index"))]
        if TypeId::of::<T>() == TypeId::of::<Blob>() {
            return match self.0 {
                Union::Blob(ref mut v, ..) => v.as_mut().as_any_mut().downcast_mut::<T>(),
                _ => None,
            };
        }
        #[cfg(not(feature = "no_object"))]
        if TypeId::of::<T>() == TypeId::of::<Map>() {
            return match self.0 {
                Union::Map(ref mut v, ..) => v.as_mut().as_any_mut().downcast_mut::<T>(),
                _ => None,
            };
        }
        if TypeId::of::<T>() == TypeId::of::<FnPtr>() {
            return match self.0 {
                Union::FnPtr(ref mut v, ..) => v.as_mut().as_any_mut().downcast_mut::<T>(),
                _ => None,
            };
        }
        #[cfg(not(feature = "no_time"))]
        if TypeId::of::<T>() == TypeId::of::<Instant>() {
            return match self.0 {
                Union::TimeStamp(ref mut v, ..) => v.as_mut().as_any_mut().downcast_mut::<T>(),
                _ => None,
            };
        }
        if TypeId::of::<T>() == TypeId::of::<()>() {
            return match self.0 {
                Union::Unit(ref mut v, ..) => v.as_any_mut().downcast_mut::<T>(),
                _ => None,
            };
        }
        if TypeId::of::<T>() == TypeId::of::<Self>() {
            return self.as_any_mut().downcast_mut::<T>();
        }

        match self.0 {
            Union::Variant(ref mut v, ..) => (***v).as_any_mut().downcast_mut::<T>(),
            #[cfg(not(feature = "no_closure"))]
            Union::Shared(..) => None,
            _ => None,
        }
    }

    /// Return `true` if the [`Dynamic`] holds a `()`.
    ///
    /// # Shared Value
    ///
    /// Under the `sync` feature, a _shared_ value may deadlock.
    /// Otherwise, the data may currently be borrowed for write (so its type cannot be determined).
    ///
    /// Under these circumstances, `false` is returned.
    ///
    /// These normally shouldn't occur since most operations in Rhai are single-threaded.
    #[inline]
    #[must_use]
    pub fn is_unit(&self) -> bool {
        match self.0 {
            Union::Unit(..) => true,
            #[cfg(not(feature = "no_closure"))]
            Union::Shared(ref cell, ..) => {
                crate::func::locked_read(cell).map_or(false, |v| matches!(v.0, Union::Unit(..)))
            }
            _ => false,
        }
    }
    /// Return `true` if the [`Dynamic`] holds the system integer type [`INT`].
    ///
    /// # Shared Value
    ///
    /// Under the `sync` feature, a _shared_ value may deadlock.
    /// Otherwise, the data may currently be borrowed for write (so its type cannot be determined).
    ///
    /// Under these circumstances, `false` is returned.
    ///
    /// These normally shouldn't occur since most operations in Rhai are single-threaded.
    #[inline]
    #[must_use]
    pub fn is_int(&self) -> bool {
        match self.0 {
            Union::Int(..) => true,
            #[cfg(not(feature = "no_closure"))]
            Union::Shared(ref cell, ..) => {
                crate::func::locked_read(cell).map_or(false, |v| matches!(v.0, Union::Int(..)))
            }
            _ => false,
        }
    }
    /// Return `true` if the [`Dynamic`] holds the system floating-point type [`FLOAT`][crate::FLOAT].
    ///
    /// Not available under `no_float`.
    ///
    /// # Shared Value
    ///
    /// Under the `sync` feature, a _shared_ value may deadlock.
    /// Otherwise, the data may currently be borrowed for write (so its type cannot be determined).
    ///
    /// Under these circumstances, `false` is returned.
    ///
    /// These normally shouldn't occur since most operations in Rhai are single-threaded.
    #[cfg(not(feature = "no_float"))]
    #[inline]
    #[must_use]
    pub fn is_float(&self) -> bool {
        match self.0 {
            Union::Float(..) => true,
            #[cfg(not(feature = "no_closure"))]
            Union::Shared(ref cell, ..) => {
                crate::func::locked_read(cell).map_or(false, |v| matches!(v.0, Union::Float(..)))
            }
            _ => false,
        }
    }
    /// _(decimal)_ Return `true` if the [`Dynamic`] holds a [`Decimal`][rust_decimal::Decimal].
    /// Exported under the `decimal` feature only.
    ///
    /// # Shared Value
    ///
    /// Under the `sync` feature, a _shared_ value may deadlock.
    /// Otherwise, the data may currently be borrowed for write (so its type cannot be determined).
    ///
    /// Under these circumstances, `false` is returned.
    ///
    /// These normally shouldn't occur since most operations in Rhai are single-threaded.
    #[cfg(feature = "decimal")]
    #[inline]
    #[must_use]
    pub fn is_decimal(&self) -> bool {
        match self.0 {
            Union::Decimal(..) => true,
            #[cfg(not(feature = "no_closure"))]
            Union::Shared(ref cell, ..) => {
                crate::func::locked_read(cell).map_or(false, |v| matches!(v.0, Union::Decimal(..)))
            }
            _ => false,
        }
    }
    /// Return `true` if the [`Dynamic`] holds a [`bool`].
    ///
    /// # Shared Value
    ///
    /// Under the `sync` feature, a _shared_ value may deadlock.
    /// Otherwise, the data may currently be borrowed for write (so its type cannot be determined).
    ///
    /// Under these circumstances, `false` is returned.
    ///
    /// These normally shouldn't occur since most operations in Rhai are single-threaded.
    #[inline]
    #[must_use]
    pub fn is_bool(&self) -> bool {
        match self.0 {
            Union::Bool(..) => true,
            #[cfg(not(feature = "no_closure"))]
            Union::Shared(ref cell, ..) => {
                crate::func::locked_read(cell).map_or(false, |v| matches!(v.0, Union::Bool(..)))
            }
            _ => false,
        }
    }
    /// Return `true` if the [`Dynamic`] holds a [`char`].
    ///
    /// # Shared Value
    ///
    /// Under the `sync` feature, a _shared_ value may deadlock.
    /// Otherwise, the data may currently be borrowed for write (so its type cannot be determined).
    ///
    /// Under these circumstances, `false` is returned.
    ///
    /// These normally shouldn't occur since most operations in Rhai are single-threaded.
    #[inline]
    #[must_use]
    pub fn is_char(&self) -> bool {
        match self.0 {
            Union::Char(..) => true,
            #[cfg(not(feature = "no_closure"))]
            Union::Shared(ref cell, ..) => {
                crate::func::locked_read(cell).map_or(false, |v| matches!(v.0, Union::Char(..)))
            }
            _ => false,
        }
    }
    /// Return `true` if the [`Dynamic`] holds an [`ImmutableString`].
    ///
    /// # Shared Value
    ///
    /// Under the `sync` feature, a _shared_ value may deadlock.
    /// Otherwise, the data may currently be borrowed for write (so its type cannot be determined).
    ///
    /// Under these circumstances, `false` is returned.
    ///
    /// These normally shouldn't occur since most operations in Rhai are single-threaded.
    #[inline]
    #[must_use]
    pub fn is_string(&self) -> bool {
        match self.0 {
            Union::Str(..) => true,
            #[cfg(not(feature = "no_closure"))]
            Union::Shared(ref cell, ..) => {
                crate::func::locked_read(cell).map_or(false, |v| matches!(v.0, Union::Str(..)))
            }
            _ => false,
        }
    }
    /// Return `true` if the [`Dynamic`] holds an [`Array`].
    ///
    /// Not available under `no_index`.
    ///
    /// # Shared Value
    ///
    /// Under the `sync` feature, a _shared_ value may deadlock.
    /// Otherwise, the data may currently be borrowed for write (so its type cannot be determined).
    ///
    /// Under these circumstances, `false` is returned.
    ///
    /// These normally shouldn't occur since most operations in Rhai are single-threaded.
    #[cfg(not(feature = "no_index"))]
    #[inline]
    #[must_use]
    pub fn is_array(&self) -> bool {
        match self.0 {
            Union::Array(..) => true,
            #[cfg(not(feature = "no_closure"))]
            Union::Shared(ref cell, ..) => {
                crate::func::locked_read(cell).map_or(false, |v| matches!(v.0, Union::Array(..)))
            }
            _ => false,
        }
    }
    /// Return `true` if the [`Dynamic`] holds a [`Blob`].
    ///
    /// Not available under `no_index`.
    ///
    /// # Shared Value
    ///
    /// Under the `sync` feature, a _shared_ value may deadlock.
    /// Otherwise, the data may currently be borrowed for write (so its type cannot be determined).
    ///
    /// Under these circumstances, `false` is returned.
    ///
    /// These normally shouldn't occur since most operations in Rhai are single-threaded.
    #[cfg(not(feature = "no_index"))]
    #[inline]
    #[must_use]
    pub fn is_blob(&self) -> bool {
        match self.0 {
            Union::Blob(..) => true,
            #[cfg(not(feature = "no_closure"))]
            Union::Shared(ref cell, ..) => {
                crate::func::locked_read(cell).map_or(false, |v| matches!(v.0, Union::Blob(..)))
            }
            _ => false,
        }
    }
    /// Return `true` if the [`Dynamic`] holds a [`Map`].
    ///
    /// Not available under `no_object`.
    ///
    /// # Shared Value
    ///
    /// Under the `sync` feature, a _shared_ value may deadlock.
    /// Otherwise, the data may currently be borrowed for write (so its type cannot be determined).
    ///
    /// Under these circumstances, `false` is returned.
    ///
    /// These normally shouldn't occur since most operations in Rhai are single-threaded.
    #[cfg(not(feature = "no_object"))]
    #[inline]
    #[must_use]
    pub fn is_map(&self) -> bool {
        match self.0 {
            Union::Map(..) => true,
            #[cfg(not(feature = "no_closure"))]
            Union::Shared(ref cell, ..) => {
                crate::func::locked_read(cell).map_or(false, |v| matches!(v.0, Union::Map(..)))
            }
            _ => false,
        }
    }
    /// Return `true` if the [`Dynamic`] holds a [`FnPtr`].
    ///
    /// # Shared Value
    ///
    /// Under the `sync` feature, a _shared_ value may deadlock.
    /// Otherwise, the data may currently be borrowed for write (so its type cannot be determined).
    ///
    /// Under these circumstances, `false` is returned.
    ///
    /// These normally shouldn't occur since most operations in Rhai are single-threaded.
    #[inline]
    #[must_use]
    pub fn is_fnptr(&self) -> bool {
        match self.0 {
            Union::FnPtr(..) => true,
            #[cfg(not(feature = "no_closure"))]
            Union::Shared(ref cell, ..) => {
                crate::func::locked_read(cell).map_or(false, |v| matches!(v.0, Union::FnPtr(..)))
            }
            _ => false,
        }
    }
    /// Return `true` if the [`Dynamic`] holds a [timestamp][Instant].
    ///
    /// Not available under `no_time`.
    ///
    /// # Shared Value
    ///
    /// Under the `sync` feature, a _shared_ value may deadlock.
    /// Otherwise, the data may currently be borrowed for write (so its type cannot be determined).
    ///
    /// Under these circumstances, `false` is returned.
    ///
    /// These normally shouldn't occur since most operations in Rhai are single-threaded.
    #[cfg(not(feature = "no_time"))]
    #[inline]
    #[must_use]
    pub fn is_timestamp(&self) -> bool {
        match self.0 {
            Union::TimeStamp(..) => true,
            #[cfg(not(feature = "no_closure"))]
            Union::Shared(ref cell, ..) => crate::func::locked_read(cell)
                .map_or(false, |v| matches!(v.0, Union::TimeStamp(..))),
            _ => false,
        }
    }

    /// Cast the [`Dynamic`] as a unit `()`.
    ///
    /// # Errors
    ///
    /// Returns the name of the actual type as an error if the cast fails.
    ///
    /// # Shared Value
    ///
    /// Under the `sync` feature, a _shared_ value may deadlock.
    /// Otherwise, the data may currently be borrowed for write (so its type cannot be determined).
    ///
    /// Under these circumstances, the cast also fails.
    ///
    /// These normally shouldn't occur since most operations in Rhai are single-threaded.
    #[inline]
    pub fn as_unit(&self) -> Result<(), &'static str> {
        match self.0 {
            Union::Unit(..) => Ok(()),
            #[cfg(not(feature = "no_closure"))]
            Union::Shared(ref cell, ..) => crate::func::locked_read(cell)
                .and_then(|guard| match guard.0 {
                    Union::Unit(..) => Some(()),
                    _ => None,
                })
                .ok_or_else(|| cell.type_name()),
            _ => Err(self.type_name()),
        }
    }
    /// Cast the [`Dynamic`] as the system integer type [`INT`].
    ///
    /// # Errors
    ///
    /// Returns the name of the actual type as an error if the cast fails.
    ///
    /// # Shared Value
    ///
    /// Under the `sync` feature, a _shared_ value may deadlock.
    /// Otherwise, the data may currently be borrowed for write (so its type cannot be determined).
    ///
    /// Under these circumstances, the cast also fails.
    ///
    /// These normally shouldn't occur since most operations in Rhai are single-threaded.
    #[inline]
    pub fn as_int(&self) -> Result<INT, &'static str> {
        match self.0 {
            Union::Int(n, ..) => Ok(n),
            #[cfg(not(feature = "no_closure"))]
            Union::Shared(ref cell, ..) => crate::func::locked_read(cell)
                .and_then(|guard| match guard.0 {
                    Union::Int(n, ..) => Some(n),
                    _ => None,
                })
                .ok_or_else(|| cell.type_name()),
            _ => Err(self.type_name()),
        }
    }
    /// Cast the [`Dynamic`] as the system floating-point type [`FLOAT`][crate::FLOAT].
    ///
    /// Not available under `no_float`.
    ///
    /// # Errors
    ///
    /// Returns the name of the actual type as an error if the cast fails.
    ///
    /// # Shared Value
    ///
    /// Under the `sync` feature, a _shared_ value may deadlock.
    /// Otherwise, the data may currently be borrowed for write (so its type cannot be determined).
    ///
    /// Under these circumstances, the cast also fails.
    ///
    /// These normally shouldn't occur since most operations in Rhai are single-threaded.
    #[cfg(not(feature = "no_float"))]
    #[inline]
    pub fn as_float(&self) -> Result<crate::FLOAT, &'static str> {
        match self.0 {
            Union::Float(n, ..) => Ok(*n),
            #[cfg(not(feature = "no_closure"))]
            Union::Shared(ref cell, ..) => crate::func::locked_read(cell)
                .and_then(|guard| match guard.0 {
                    Union::Float(n, ..) => Some(*n),
                    _ => None,
                })
                .ok_or_else(|| cell.type_name()),
            _ => Err(self.type_name()),
        }
    }
    /// _(decimal)_ Cast the [`Dynamic`] as a [`Decimal`][rust_decimal::Decimal].
    /// Exported under the `decimal` feature only.
    ///
    /// # Errors
    ///
    /// Returns the name of the actual type as an error if the cast fails.
    ///
    /// # Shared Value
    ///
    /// Under the `sync` feature, a _shared_ value may deadlock.
    /// Otherwise, the data may currently be borrowed for write (so its type cannot be determined).
    ///
    /// Under these circumstances, the cast also fails.
    ///
    /// These normally shouldn't occur since most operations in Rhai are single-threaded.
    #[cfg(feature = "decimal")]
    #[inline]
    pub fn as_decimal(&self) -> Result<rust_decimal::Decimal, &'static str> {
        match self.0 {
            Union::Decimal(ref n, ..) => Ok(**n),
            #[cfg(not(feature = "no_closure"))]
            Union::Shared(ref cell, ..) => crate::func::locked_read(cell)
                .and_then(|guard| match guard.0 {
                    Union::Decimal(ref n, ..) => Some(**n),
                    _ => None,
                })
                .ok_or_else(|| cell.type_name()),
            _ => Err(self.type_name()),
        }
    }
    /// Cast the [`Dynamic`] as a [`bool`].
    ///
    /// # Errors
    ///
    /// Returns the name of the actual type as an error if the cast fails.
    ///
    /// # Shared Value
    ///
    /// Under the `sync` feature, a _shared_ value may deadlock.
    /// Otherwise, the data may currently be borrowed for write (so its type cannot be determined).
    ///
    /// Under these circumstances, the cast also fails.
    ///
    /// These normally shouldn't occur since most operations in Rhai are single-threaded.
    #[inline]
    pub fn as_bool(&self) -> Result<bool, &'static str> {
        match self.0 {
            Union::Bool(b, ..) => Ok(b),
            #[cfg(not(feature = "no_closure"))]
            Union::Shared(ref cell, ..) => crate::func::locked_read(cell)
                .and_then(|guard| match guard.0 {
                    Union::Bool(b, ..) => Some(b),
                    _ => None,
                })
                .ok_or_else(|| cell.type_name()),
            _ => Err(self.type_name()),
        }
    }
    /// Cast the [`Dynamic`] as a [`char`].
    ///
    /// # Errors
    ///
    /// Returns the name of the actual type as an error if the cast fails.
    ///
    /// # Shared Value
    ///
    /// Under the `sync` feature, a _shared_ value may deadlock.
    /// Otherwise, the data may currently be borrowed for write (so its type cannot be determined).
    ///
    /// Under these circumstances, the cast also fails.
    ///
    /// These normally shouldn't occur since most operations in Rhai are single-threaded.
    #[inline]
    pub fn as_char(&self) -> Result<char, &'static str> {
        match self.0 {
            Union::Char(c, ..) => Ok(c),
            #[cfg(not(feature = "no_closure"))]
            Union::Shared(ref cell, ..) => crate::func::locked_read(cell)
                .and_then(|guard| match guard.0 {
                    Union::Char(c, ..) => Some(c),
                    _ => None,
                })
                .ok_or_else(|| cell.type_name()),
            _ => Err(self.type_name()),
        }
    }
    /// Cast the [`Dynamic`] as an [`ImmutableString`].
    ///
    /// # Errors
    ///
    /// Returns the name of the actual type as an error if the cast fails.
    ///
    /// # Shared Value
    ///
    /// Under the `sync` feature, a _shared_ value may deadlock.
    /// Otherwise, the data may currently be borrowed for write (so its type cannot be determined).
    ///
    /// Under these circumstances, the cast also fails.
    ///
    /// These normally shouldn't occur since most operations in Rhai are single-threaded.
    #[inline]
    pub fn as_immutable_string_ref(
        &self,
    ) -> Result<impl Deref<Target = ImmutableString> + '_, &'static str> {
        self.read_lock::<ImmutableString>()
            .ok_or_else(|| self.type_name())
    }
    /// Cast the [`Dynamic`] as a mutable reference to an [`ImmutableString`].
    ///
    /// # Errors
    ///
    /// Returns the name of the actual type as an error if the cast fails.
    ///
    /// # Shared Value
    ///
    /// Under the `sync` feature, a _shared_ value may deadlock.
    /// Otherwise, the data may currently be borrowed for write (so its type cannot be determined).
    ///
    /// Under these circumstances, the cast also fails.
    ///
    /// These normally shouldn't occur since most operations in Rhai are single-threaded.
    #[inline]
    pub fn as_immutable_string_mut(
        &mut self,
    ) -> Result<impl DerefMut<Target = ImmutableString> + '_, &'static str> {
        let type_name = self.type_name();
        self.write_lock::<ImmutableString>().ok_or(type_name)
    }
    /// Cast the [`Dynamic`] as an [`Array`].
    ///
    /// Not available under `no_index`.
    ///
    /// # Errors
    ///
    /// Returns the name of the actual type as an error if the cast fails.
    ///
    /// # Shared Value
    ///
    /// Under the `sync` feature, a _shared_ value may deadlock.
    /// Otherwise, the data may currently be borrowed for write (so its type cannot be determined).
    ///
    /// Under these circumstances, the cast also fails.
    ///
    /// These normally shouldn't occur since most operations in Rhai are single-threaded.
    #[cfg(not(feature = "no_index"))]
    #[inline(always)]
    pub fn as_array_ref(&self) -> Result<impl Deref<Target = Array> + '_, &'static str> {
        self.read_lock::<Array>().ok_or_else(|| self.type_name())
    }
    /// Cast the [`Dynamic`] as a mutable reference to an [`Array`].
    ///
    /// Not available under `no_index`.
    ///
    /// # Errors
    ///
    /// Returns the name of the actual type as an error if the cast fails.
    ///
    /// # Shared Value
    ///
    /// Under the `sync` feature, a _shared_ value may deadlock.
    /// Otherwise, the data may currently be borrowed for write (so its type cannot be determined).
    ///
    /// Under these circumstances, the cast also fails.
    ///
    /// These normally shouldn't occur since most operations in Rhai are single-threaded.
    #[cfg(not(feature = "no_index"))]
    #[inline(always)]
    pub fn as_array_mut(&mut self) -> Result<impl DerefMut<Target = Array> + '_, &'static str> {
        let type_name = self.type_name();
        self.write_lock::<Array>().ok_or(type_name)
    }
    /// Cast the [`Dynamic`] as a [`Blob`].
    ///
    /// Not available under `no_index`.
    ///
    /// # Errors
    ///
    /// Returns the name of the actual type as an error if the cast fails.
    ///
    /// # Shared Value
    ///
    /// Under the `sync` feature, a _shared_ value may deadlock.
    /// Otherwise, the data may currently be borrowed for write (so its type cannot be determined).
    ///
    /// Under these circumstances, the cast also fails.
    ///
    /// These normally shouldn't occur since most operations in Rhai are single-threaded.
    #[cfg(not(feature = "no_index"))]
    #[inline(always)]
    pub fn as_blob_ref(&self) -> Result<impl Deref<Target = Blob> + '_, &'static str> {
        self.read_lock::<Blob>().ok_or_else(|| self.type_name())
    }
    /// Cast the [`Dynamic`] as a mutable reference to a [`Blob`].
    ///
    /// Not available under `no_index`.
    ///
    /// # Errors
    ///
    /// Returns the name of the actual type as an error if the cast fails.
    ///
    /// # Shared Value
    ///
    /// Under the `sync` feature, a _shared_ value may deadlock.
    /// Otherwise, the data may currently be borrowed for write (so its type cannot be determined).
    ///
    /// Under these circumstances, the cast also fails.
    ///
    /// These normally shouldn't occur since most operations in Rhai are single-threaded.
    #[cfg(not(feature = "no_index"))]
    #[inline(always)]
    pub fn as_blob_mut(&mut self) -> Result<impl DerefMut<Target = Blob> + '_, &'static str> {
        let type_name = self.type_name();
        self.write_lock::<Blob>().ok_or(type_name)
    }
    /// Cast the [`Dynamic`] as a [`Map`].
    ///
    /// Not available under `no_object`.
    ///
    /// # Errors
    ///
    /// Returns the name of the actual type as an error if the cast fails.
    ///
    /// # Shared Value
    ///
    /// Under the `sync` feature, a _shared_ value may deadlock.
    /// Otherwise, the data may currently be borrowed for write (so its type cannot be determined).
    ///
    /// Under these circumstances, the cast also fails.
    ///
    /// These normally shouldn't occur since most operations in Rhai are single-threaded.
    #[cfg(not(feature = "no_object"))]
    #[inline(always)]
    pub fn as_map_ref(&self) -> Result<impl Deref<Target = Map> + '_, &'static str> {
        self.read_lock::<Map>().ok_or_else(|| self.type_name())
    }
    /// Cast the [`Dynamic`] as a mutable reference to a [`Map`].
    ///
    /// Not available under `no_object`.
    ///
    /// # Errors
    ///
    /// Returns the name of the actual type as an error if the cast fails.
    ///
    /// # Shared Value
    ///
    /// Under the `sync` feature, a _shared_ value may deadlock.
    /// Otherwise, the data may currently be borrowed for write (so its type cannot be determined).
    ///
    /// Under these circumstances, the cast also fails.
    ///
    /// These normally shouldn't occur since most operations in Rhai are single-threaded.
    #[cfg(not(feature = "no_object"))]
    #[inline(always)]
    pub fn as_map_mut(&mut self) -> Result<impl DerefMut<Target = Map> + '_, &'static str> {
        let type_name = self.type_name();
        self.write_lock::<Map>().ok_or(type_name)
    }
    /// Convert the [`Dynamic`] into a [`String`].
    ///
    /// If there are other references to the same string, a cloned copy is returned.
    ///
    /// # Errors
    ///
    /// Returns the name of the actual type as an error if the cast fails.
    ///
    /// # Shared Value
    ///
    /// Under the `sync` feature, a _shared_ value may deadlock.
    /// Otherwise, the data may currently be borrowed for write (so its type cannot be determined).
    ///
    /// Under these circumstances, the cast also fails.
    ///
    /// These normally shouldn't occur since most operations in Rhai are single-threaded.
    #[inline]
    pub fn into_string(self) -> Result<String, &'static str> {
        self.into_immutable_string()
            .map(ImmutableString::into_owned)
    }
    /// Get a reference to the inner string.
    ///
    /// # Shared Value
    ///
    /// Under the `sync` feature, a _shared_ value may deadlock.
    /// Otherwise, the data may currently be borrowed for write (so its type cannot be determined).
    ///
    /// Under these circumstances, the cast also fails.
    ///
    /// These normally shouldn't occur since most operations in Rhai are single-threaded.
    #[inline]
    pub fn get_immutable_string(&self) -> Option<DynamicReadLock<ImmutableString>> {
        self.read_lock()
    }
    /// Convert the [`Dynamic`] into an [`ImmutableString`].
    ///
    /// # Errors
    ///
    /// Returns the name of the actual type as an error if the cast fails.
    ///
    /// # Shared Value
    ///
    /// Under the `sync` feature, a _shared_ value may deadlock.
    /// Otherwise, the data may currently be borrowed for write (so its type cannot be determined).
    ///
    /// Under these circumstances, the cast also fails.
    ///
    /// These normally shouldn't occur since most operations in Rhai are single-threaded.
    #[inline]
    pub fn into_immutable_string(self) -> Result<ImmutableString, &'static str> {
        match self.0 {
            Union::Str(s, ..) => Ok(s),
            #[cfg(not(feature = "no_closure"))]
            Union::Shared(ref cell, ..) => crate::func::locked_read(cell)
                .and_then(|guard| match guard.0 {
                    Union::Str(ref s, ..) => Some(s.clone()),
                    _ => None,
                })
                .ok_or_else(|| cell.type_name()),
            _ => Err(self.type_name()),
        }
    }
<<<<<<< HEAD
    /// Get a reference to the inner [`Array`][crate::Array].
    ///
    /// Not available under `no_index`.
    ///
    /// # Errors
    ///
    /// Returns the name of the actual type as an error if the cast fails.
    ///
    /// # Shared Value
    ///
    /// Under the `sync` feature, a _shared_ value may deadlock.
    /// Otherwise, the data may currently be borrowed for write (so its type cannot be determined).
    ///
    /// Under these circumstances, the cast also fails.
    ///
    /// These normally shouldn't occur since most operations in Rhai are single-threaded.
    #[cfg(not(feature = "no_index"))]
    #[inline(always)]
    pub fn get_array(&self) -> Option<DynamicReadLock<crate::Array>> {
        self.read_lock()
    }
    /// Convert the [`Dynamic`] into an [`Array`][crate::Array].
=======
    /// Convert the [`Dynamic`] into an [`Array`].
>>>>>>> 614f8f00
    ///
    /// Not available under `no_index`.
    ///
    /// # Errors
    ///
    /// Returns the name of the actual type as an error if the cast fails.
    ///
    /// # Shared Value
    ///
    /// Under the `sync` feature, a _shared_ value may deadlock.
    /// Otherwise, the data may currently be borrowed for write (so its type cannot be determined).
    ///
    /// Under these circumstances, the cast also fails.
    ///
    /// These normally shouldn't occur since most operations in Rhai are single-threaded.
    #[cfg(not(feature = "no_index"))]
    #[inline(always)]
    pub fn into_array(self) -> Result<Array, &'static str> {
        match self.0 {
            Union::Array(a, ..) => Ok(*a),
            #[cfg(not(feature = "no_closure"))]
            Union::Shared(ref cell, ..) => crate::func::locked_read(cell)
                .and_then(|guard| match guard.0 {
                    Union::Array(ref a, ..) => Some(a.as_ref().clone()),
                    _ => None,
                })
                .ok_or_else(|| cell.type_name()),
            _ => Err(self.type_name()),
        }
    }
    /// Convert the [`Dynamic`] into a [`Vec`].
    ///
    /// Not available under `no_index`.
    ///
    /// # Errors
    ///
    /// Returns the name of the actual type as an error if the cast fails.
    ///
    /// # Shared Value
    ///
    /// Under the `sync` feature, a _shared_ value may deadlock.
    /// Otherwise, the data may currently be borrowed for write (so its type cannot be determined).
    ///
    /// Under these circumstances, the cast also fails.
    ///
    /// These normally shouldn't occur since most operations in Rhai are single-threaded.
    #[cfg(not(feature = "no_index"))]
    #[inline(always)]
    pub fn into_typed_array<T: Variant + Clone>(self) -> Result<Vec<T>, &'static str> {
        match self.0 {
            Union::Array(a, ..) => a
                .into_iter()
                .map(|v| {
                    #[cfg(not(feature = "no_closure"))]
                    let typ = if v.is_shared() {
                        // Avoid panics/deadlocks with shared values
                        "<shared>"
                    } else {
                        v.type_name()
                    };
                    #[cfg(feature = "no_closure")]
                    let typ = v.type_name();

                    v.try_cast::<T>().ok_or(typ)
                })
                .collect(),
            Union::Blob(b, ..) if TypeId::of::<T>() == TypeId::of::<u8>() => {
                Ok(reify! { *b => !!! Vec<T> })
            }
            #[cfg(not(feature = "no_closure"))]
            Union::Shared(ref cell, ..) => crate::func::locked_read(cell)
                .and_then(|guard| match guard.0 {
                    Union::Array(ref a, ..) => a
                        .iter()
                        .map(|v| v.read_lock::<T>().map(|v| v.clone()))
                        .collect(),
                    Union::Blob(ref b, ..) if TypeId::of::<T>() == TypeId::of::<u8>() => {
                        Some(reify! { b.clone() => !!! Vec<T> })
                    }
                    _ => None,
                })
                .ok_or_else(|| cell.type_name()),
            _ => Err(self.type_name()),
        }
    }
<<<<<<< HEAD
    /// Get a reference to a [`Blob`][crate::Blob].
    ///
    /// Not available under `no_index`.
    ///
    /// # Errors
    ///
    /// Returns the name of the actual type as an error if the cast fails.
    ///
    /// # Shared Value
    ///
    /// Under the `sync` feature, a _shared_ value may deadlock.
    /// Otherwise, the data may currently be borrowed for write (so its type cannot be determined).
    ///
    /// Under these circumstances, the cast also fails.
    ///
    /// These normally shouldn't occur since most operations in Rhai are single-threaded.
    #[cfg(not(feature = "no_index"))]
    #[inline(always)]
    pub fn get_blob(&self) -> Option<DynamicReadLock<crate::Blob>> {
        self.read_lock()
    }
    /// Convert the [`Dynamic`] into a [`Blob`][crate::Blob].
=======
    /// Convert the [`Dynamic`] into a [`Blob`].
>>>>>>> 614f8f00
    ///
    /// Not available under `no_index`.
    ///
    /// # Errors
    ///
    /// Returns the name of the actual type as an error if the cast fails.
    ///
    /// # Shared Value
    ///
    /// Under the `sync` feature, a _shared_ value may deadlock.
    /// Otherwise, the data may currently be borrowed for write (so its type cannot be determined).
    ///
    /// Under these circumstances, the cast also fails.
    ///
    /// These normally shouldn't occur since most operations in Rhai are single-threaded.
    #[cfg(not(feature = "no_index"))]
    #[inline(always)]
    pub fn into_blob(self) -> Result<Blob, &'static str> {
        match self.0 {
            Union::Blob(b, ..) => Ok(*b),
            #[cfg(not(feature = "no_closure"))]
            Union::Shared(ref cell, ..) => crate::func::locked_read(cell)
                .and_then(|guard| match guard.0 {
                    Union::Blob(ref b, ..) => Some(b.as_ref().clone()),
                    _ => None,
                })
                .ok_or_else(|| cell.type_name()),
            _ => Err(self.type_name()),
        }
    }

    /// Recursively scan for [`Dynamic`] values within this [`Dynamic`] (e.g. items in an array or map),
    /// calling a filter function on each.
    ///
    /// # Shared Value
    ///
    /// Shared values are _NOT_ scanned.
    #[inline]
    #[allow(clippy::only_used_in_recursion)]
    pub fn deep_scan(&mut self, mut filter: impl FnMut(&mut Self)) {
        fn scan_inner(value: &mut Dynamic, filter: &mut (impl FnMut(&mut Dynamic) + ?Sized)) {
            filter(value);

            match &mut value.0 {
                #[cfg(not(feature = "no_index"))]
                Union::Array(a, ..) => a.iter_mut().for_each(|v| scan_inner(v, filter)),
                #[cfg(not(feature = "no_object"))]
                Union::Map(m, ..) => m.values_mut().for_each(|v| scan_inner(v, filter)),
                Union::FnPtr(f, ..) => f.iter_curry_mut().for_each(|v| scan_inner(v, filter)),
                _ => (),
            }
        }

        scan_inner(self, &mut filter);
    }
}

impl From<()> for Dynamic {
    #[inline(always)]
    fn from(value: ()) -> Self {
        Self(Union::Unit(value, DEFAULT_TAG_VALUE, ReadWrite))
    }
}
impl From<bool> for Dynamic {
    #[inline(always)]
    fn from(value: bool) -> Self {
        Self(Union::Bool(value, DEFAULT_TAG_VALUE, ReadWrite))
    }
}
impl From<INT> for Dynamic {
    #[inline(always)]
    fn from(value: INT) -> Self {
        Self(Union::Int(value, DEFAULT_TAG_VALUE, ReadWrite))
    }
}
#[cfg(not(feature = "no_float"))]
impl From<crate::FLOAT> for Dynamic {
    #[inline(always)]
    fn from(value: crate::FLOAT) -> Self {
        Self(Union::Float(value.into(), DEFAULT_TAG_VALUE, ReadWrite))
    }
}
#[cfg(not(feature = "no_float"))]
impl From<super::FloatWrapper<crate::FLOAT>> for Dynamic {
    #[inline(always)]
    fn from(value: super::FloatWrapper<crate::FLOAT>) -> Self {
        Self(Union::Float(value, DEFAULT_TAG_VALUE, ReadWrite))
    }
}
#[cfg(feature = "decimal")]
impl From<rust_decimal::Decimal> for Dynamic {
    #[inline(always)]
    fn from(value: rust_decimal::Decimal) -> Self {
        Self(Union::Decimal(value.into(), DEFAULT_TAG_VALUE, ReadWrite))
    }
}
impl From<char> for Dynamic {
    #[inline(always)]
    fn from(value: char) -> Self {
        Self(Union::Char(value, DEFAULT_TAG_VALUE, ReadWrite))
    }
}
impl<S: Into<ImmutableString>> From<S> for Dynamic {
    #[inline(always)]
    fn from(value: S) -> Self {
        Self(Union::Str(value.into(), DEFAULT_TAG_VALUE, ReadWrite))
    }
}
impl FromStr for Dynamic {
    type Err = ();

    fn from_str(value: &str) -> Result<Self, Self::Err> {
        Ok(Self(Union::Str(value.into(), DEFAULT_TAG_VALUE, ReadWrite)))
    }
}
#[cfg(not(feature = "no_index"))]
impl<T: Variant + Clone> From<Vec<T>> for Dynamic {
    #[inline]
    fn from(value: Vec<T>) -> Self {
        Self(Union::Array(
            Box::new(value.into_iter().map(Self::from).collect()),
            DEFAULT_TAG_VALUE,
            ReadWrite,
        ))
    }
}
#[cfg(not(feature = "no_index"))]
impl<T: Variant + Clone> From<&[T]> for Dynamic {
    #[inline]
    fn from(value: &[T]) -> Self {
        Self(Union::Array(
            Box::new(value.iter().cloned().map(Self::from).collect()),
            DEFAULT_TAG_VALUE,
            ReadWrite,
        ))
    }
}
#[cfg(not(feature = "no_index"))]
impl<T: Variant + Clone> std::iter::FromIterator<T> for Dynamic {
    #[inline]
    fn from_iter<X: IntoIterator<Item = T>>(iter: X) -> Self {
        Self(Union::Array(
            Box::new(iter.into_iter().map(Self::from).collect()),
            DEFAULT_TAG_VALUE,
            ReadWrite,
        ))
    }
}
#[cfg(not(feature = "no_object"))]
#[cfg(not(feature = "no_std"))]
impl<K: Into<crate::Identifier>, T: Variant + Clone> From<std::collections::HashMap<K, T>>
    for Dynamic
{
    #[inline]
    fn from(value: std::collections::HashMap<K, T>) -> Self {
        Self(Union::Map(
            Box::new(
                value
                    .into_iter()
                    .map(|(k, v)| (k.into(), Self::from(v)))
                    .collect(),
            ),
            DEFAULT_TAG_VALUE,
            ReadWrite,
        ))
    }
}
#[cfg(not(feature = "no_object"))]
#[cfg(not(feature = "no_std"))]
impl<K: Into<crate::Identifier>> From<std::collections::HashSet<K>> for Dynamic {
    #[inline]
    fn from(value: std::collections::HashSet<K>) -> Self {
        Self(Union::Map(
            Box::new(value.into_iter().map(|k| (k.into(), Self::UNIT)).collect()),
            DEFAULT_TAG_VALUE,
            ReadWrite,
        ))
    }
}
#[cfg(not(feature = "no_object"))]
impl<K: Into<crate::Identifier>, T: Variant + Clone> From<std::collections::BTreeMap<K, T>>
    for Dynamic
{
    #[inline]
    fn from(value: std::collections::BTreeMap<K, T>) -> Self {
        Self(Union::Map(
            Box::new(
                value
                    .into_iter()
                    .map(|(k, v)| (k.into(), Self::from(v)))
                    .collect(),
            ),
            DEFAULT_TAG_VALUE,
            ReadWrite,
        ))
    }
}
#[cfg(not(feature = "no_object"))]
impl<K: Into<crate::Identifier>> From<std::collections::BTreeSet<K>> for Dynamic {
    #[inline]
    fn from(value: std::collections::BTreeSet<K>) -> Self {
        Self(Union::Map(
            Box::new(value.into_iter().map(|k| (k.into(), Self::UNIT)).collect()),
            DEFAULT_TAG_VALUE,
            ReadWrite,
        ))
    }
}
impl From<FnPtr> for Dynamic {
    #[inline(always)]
    fn from(value: FnPtr) -> Self {
        Self(Union::FnPtr(value.into(), DEFAULT_TAG_VALUE, ReadWrite))
    }
}
#[cfg(not(feature = "no_time"))]
impl From<Instant> for Dynamic {
    #[inline(always)]
    fn from(value: Instant) -> Self {
        Self(Union::TimeStamp(value.into(), DEFAULT_TAG_VALUE, ReadWrite))
    }
}
#[cfg(not(feature = "no_closure"))]
impl From<crate::Shared<crate::Locked<Self>>> for Dynamic {
    #[inline(always)]
    fn from(value: crate::Shared<crate::Locked<Self>>) -> Self {
        Self(Union::Shared(value, DEFAULT_TAG_VALUE, ReadWrite))
    }
}

impl From<ExclusiveRange> for Dynamic {
    #[inline(always)]
    fn from(value: ExclusiveRange) -> Self {
        Self::from(value)
    }
}
impl From<InclusiveRange> for Dynamic {
    #[inline(always)]
    fn from(value: InclusiveRange) -> Self {
        Self::from(value)
    }
}

#[cfg(test)]
mod tests {
    use super::*;
    #[test]
    fn test_get_fn_conversions() {
        let str = Dynamic::from_str("").unwrap();
        assert!(str.get_immutable_string().unwrap().eq(""));
        assert!(str.get_array().is_none());
        assert!(str.get_blob().is_none());
        let blob = Dynamic::from_blob(vec![1, 2, 3, 4]);
        assert!(blob.get_immutable_string().is_none());
        assert!(blob.get_array().is_none());
        assert!(blob.get_blob().unwrap().eq(&[1, 2, 3, 4]));
        let arr = Dynamic::from_array(vec!["a".into(), "b".into(), "c".into()]);
        assert!(arr.get_immutable_string().is_none());
        assert!(arr
            .get_array()
            .unwrap()
            .iter()
            .map(|elm| elm.get_immutable_string().unwrap().clone())
            .collect::<Vec<ImmutableString>>()
            .eq(&[String::from("a"), "b".into(), "c".into()]));
        assert!(arr.get_blob().is_none());
    }
}<|MERGE_RESOLUTION|>--- conflicted
+++ resolved
@@ -2712,8 +2712,8 @@
     ///
     /// These normally shouldn't occur since most operations in Rhai are single-threaded.
     #[inline]
-    pub fn get_immutable_string(&self) -> Option<DynamicReadLock<ImmutableString>> {
-        self.read_lock()
+    pub fn get_immutable_string(&self) -> Option<impl Deref<Target = ImmutableString> + '_> {
+        self.as_immutable_string_ref().ok()
     }
     /// Convert the [`Dynamic`] into an [`ImmutableString`].
     ///
@@ -2743,7 +2743,6 @@
             _ => Err(self.type_name()),
         }
     }
-<<<<<<< HEAD
     /// Get a reference to the inner [`Array`][crate::Array].
     ///
     /// Not available under `no_index`.
@@ -2762,13 +2761,10 @@
     /// These normally shouldn't occur since most operations in Rhai are single-threaded.
     #[cfg(not(feature = "no_index"))]
     #[inline(always)]
-    pub fn get_array(&self) -> Option<DynamicReadLock<crate::Array>> {
-        self.read_lock()
-    }
-    /// Convert the [`Dynamic`] into an [`Array`][crate::Array].
-=======
+    pub fn get_array(&self) -> Option<impl Deref<Target = crate::Array> + '_> {
+        self.as_array_ref().ok()
+    }
     /// Convert the [`Dynamic`] into an [`Array`].
->>>>>>> 614f8f00
     ///
     /// Not available under `no_index`.
     ///
@@ -2854,7 +2850,6 @@
             _ => Err(self.type_name()),
         }
     }
-<<<<<<< HEAD
     /// Get a reference to a [`Blob`][crate::Blob].
     ///
     /// Not available under `no_index`.
@@ -2873,13 +2868,10 @@
     /// These normally shouldn't occur since most operations in Rhai are single-threaded.
     #[cfg(not(feature = "no_index"))]
     #[inline(always)]
-    pub fn get_blob(&self) -> Option<DynamicReadLock<crate::Blob>> {
-        self.read_lock()
-    }
-    /// Convert the [`Dynamic`] into a [`Blob`][crate::Blob].
-=======
+    pub fn get_blob(&self) -> Option<impl Deref<Target = Vec<u8>> + '_> {
+        self.as_blob_ref().ok()
+    }
     /// Convert the [`Dynamic`] into a [`Blob`].
->>>>>>> 614f8f00
     ///
     /// Not available under `no_index`.
     ///
