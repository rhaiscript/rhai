--- conflicted
+++ resolved
@@ -47,18 +47,10 @@
 
     impl IntoIterator for Vec3 {
         type Item = INT;
-<<<<<<< HEAD
-
-        type IntoIter = std::array::IntoIter<INT, 3>;
-
-        fn into_iter(self) -> Self::IntoIter {
-            <[INT; 3] as IntoIterator>::into_iter([self.x, self.y, self.z])
-=======
         type IntoIter = std::vec::IntoIter<Self::Item>;
 
         fn into_iter(self) -> Self::IntoIter {
             vec![self.x, self.y, self.z].into_iter()
->>>>>>> ac93a0bb
         }
     }
 
@@ -68,7 +60,7 @@
                 .with_name("Vec3")
                 .is_iterable()
                 .with_fn("vec3", Self::new)
-                .with_iterator()
+                .is_iterable()
                 .with_get_set("x", Self::get_x, Self::set_x)
                 .with_get_set("y", Self::get_y, Self::set_y)
                 .with_get_set("z", Self::get_z, Self::set_z);
